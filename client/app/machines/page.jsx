"use client"
import { useRouter } from "next/navigation"
import { useEffect, useState } from "react"
import { motion, AnimatePresence } from "framer-motion"
import {
    Search,
    Filter,
    ChevronLeft,
    ChevronRight,
    Plus,
    Trash2,
    Loader2,
    AlertCircle,
    Info,
    RefreshCw,
    SlidersHorizontal,
    Cpu,
    ArrowUpDown,
    Eye,
} from "lucide-react"
import {
    useReactTable,
    getCoreRowModel,
    getFilteredRowModel,
    getPaginationRowModel,
    flexRender,
    getSortedRowModel,
} from "@tanstack/react-table"
import { Table, TableBody, TableCell, TableHead, TableHeader, TableRow } from "@/components/ui/table"
import { Input } from "@/components/ui/input"
import { Select, SelectContent, SelectItem, SelectTrigger, SelectValue } from "@/components/ui/select"
import { Button } from "@/components/ui/button"
import { Card, CardContent, CardDescription, CardHeader, CardTitle } from "@/components/ui/card"
import { Tooltip, TooltipContent, TooltipProvider, TooltipTrigger } from "@/components/ui/tooltip"
import { Skeleton } from "@/components/ui/skeleton"
import Alert from "@/components/alert"
import NoData from "@/components/no-data"
import { useUser } from "@/contexts/UserContext"

// Animation variants
const containerVariants = {
    hidden: { opacity: 0 },
    visible: {
        opacity: 1,
        transition: {
            staggerChildren: 0.1,
        },
    },
}

const itemVariants = {
    hidden: { opacity: 0, y: 20 },
    visible: { opacity: 1, y: 0 },
}

const tableVariants = {
    hidden: { opacity: 0 },
    visible: {
        opacity: 1,
        transition: {
            duration: 0.5,
            when: "beforeChildren",
            staggerChildren: 0.05,
        },
    },
}

const rowVariants = {
    hidden: { opacity: 0, x: -10 },
    visible: { opacity: 1, x: 0 },
}

const fadeInVariants = {
    hidden: { opacity: 0 },
    visible: { opacity: 1 },
}

// Status badge component with animations
const StatusBadge = ({ status }) => {
    let bgColor, textColor, icon

    switch (status) {
        case "available":
            bgColor = "bg-green-100"
            textColor = "text-green-800"
            icon = <CheckCircle className="w-3 h-3 mr-1" />
            break
        case "in-use":
            bgColor = "bg-yellow-100"
            textColor = "text-yellow-800"
            icon = <Clock className="w-3 h-3 mr-1" />
            break
        case "blocked":
            bgColor = "bg-red-100"
            textColor = "text-red-800"
            icon = <XCircle className="w-3 h-3 mr-1" />
            break
        default:
            bgColor = "bg-gray-100"
            textColor = "text-gray-800"
            icon = <Info className="w-3 h-3 mr-1" />
    }

    return (
        <motion.span
            className={`inline-flex items-center px-2 py-1 ${bgColor} ${textColor} rounded-full text-xs font-medium`}
            initial={{ scale: 0.8 }}
            animate={{ scale: 1 }}
            whileHover={{ scale: 1.05 }}
        >
            {status}
        </motion.span>
    )
}

// Custom badge component with animations
const AnimatedBadge = ({ children, color = "blue" }) => {
    const colors = {
        blue: "bg-blue-100 text-blue-800",
        gray: "bg-gray-100 text-gray-800",
        purple: "bg-purple-100 text-purple-800",
        green: "bg-green-100 text-green-800",
        yellow: "bg-yellow-100 text-yellow-800",
        red: "bg-red-100 text-red-800",
    }

    return (
        <motion.span
            className={`px-2 py-1 ${colors[color]} rounded-full text-xs font-medium`}
            initial={{ scale: 0.8, opacity: 0 }}
            animate={{ scale: 1, opacity: 1 }}
            whileHover={{ scale: 1.05 }}
            transition={{ duration: 0.2 }}
        >
            {children}
        </motion.span>
    )
}

// Loading skeleton for table
const TableSkeleton = ({ columns }) => (
    <div className="rounded-md border">
        <Table>
            <TableHeader>
                <TableRow>
                    {Array(columns)
                        .fill(0)
                        .map((_, i) => (
                            <TableHead key={i}>
                                <Skeleton className="h-6 w-full" />
                            </TableHead>
                        ))}
                </TableRow>
            </TableHeader>
            <TableBody>
                {Array(5)
                    .fill(0)
                    .map((_, i) => (
                        <TableRow key={i}>
                            {Array(columns)
                                .fill(0)
                                .map((_, j) => (
                                    <TableCell key={j}>
                                        <Skeleton className="h-6 w-full" />
                                    </TableCell>
                                ))}
                        </TableRow>
                    ))}
            </TableBody>
        </Table>
    </div>
)

// Import missing components
const CheckCircle = ({ className }) => (
    <svg
        xmlns="http://www.w3.org/2000/svg"
        viewBox="0 0 24 24"
        fill="none"
        stroke="currentColor"
        strokeWidth="2"
        strokeLinecap="round"
        strokeLinejoin="round"
        className={className}
    >
        <path d="M22 11.08V12a10 10 0 1 1-5.93-9.14"></path>
        <polyline points="22 4 12 14.01 9 11.01"></polyline>
    </svg>
)

const XCircle = ({ className }) => (
    <svg
        xmlns="http://www.w3.org/2000/svg"
        viewBox="0 0 24 24"
        fill="none"
        stroke="currentColor"
        strokeWidth="2"
        strokeLinecap="round"
        strokeLinejoin="round"
        className={className}
    >
        <circle cx="12" cy="12" r="10"></circle>
        <line x1="15" y1="9" x2="9" y2="15"></line>
        <line x1="9" y1="9" x2="15" y2="15"></line>
    </svg>
)

const Clock = ({ className }) => (
    <svg
        xmlns="http://www.w3.org/2000/svg"
        viewBox="0 0 24 24"
        fill="none"
        stroke="currentColor"
        strokeWidth="2"
        strokeLinecap="round"
        strokeLinejoin="round"
        className={className}
    >
        <circle cx="12" cy="12" r="10"></circle>
        <polyline points="12 6 12 12 16 14"></polyline>
    </svg>
)

export default function MachinesPage() {
    const [machinesData, setMachinesData] = useState([])
    const [sensorsData, setSensorsData] = useState([])
    const [sitesData, setSitesData] = useState([])
    const [error, setError] = useState("")
    const [loading, setLoading] = useState(true)
    const [globalFilter, setGlobalFilter] = useState("")
    const [statusFilter, setStatusFilter] = useState("all")
    const [sorting, setSorting] = useState([])
    const [isRefreshing, setIsRefreshing] = useState(false)

    const { user } = useUser()
    const router = useRouter()
    const isAdmin = user?.admin === true
    const gradeName = user?.grade?.name
    const canModifyMachines = user?.admin

    const fetchData = async (showRefreshing = false) => {
        if (showRefreshing) setIsRefreshing(true)

<<<<<<< HEAD
    const { user } = useUser();
    const router = useRouter();
    const isAdmin = user?.admin === true;
    const gradeName = user?.grade?.name;
    const canModifyMachines = user?.admin; 
    

    useEffect(() => {
        const fetchData = async () => {
            try {
                const [machinesRes, sensorsRes, sitesRes] = await Promise.all([
                    fetch(`${process.env.NEXT_PUBLIC_BACKEND_API_URL}/api/machines`),
                    fetch(`${process.env.NEXT_PUBLIC_BACKEND_API_URL}/api/sensors`),
                    fetch(`${process.env.NEXT_PUBLIC_BACKEND_API_URL}/api/sites`),
                ]);

                if (!machinesRes.ok) throw new Error("Failed to fetch machines");
                if (!sensorsRes.ok) throw new Error("Failed to fetch sensors");
                if (!sitesRes.ok) throw new Error("Failed to fetch sites");

                const [machines, sensors, sites] = await Promise.all([
                    machinesRes.json(),
                    sensorsRes.json(),
                    sitesRes.json(),
                ]);

                // Enrich machine data with related entities
                const enrichedMachines = machines.map(machine => ({
                    ...machine,
                    // Map sensor IDs to sensor objects
                    availableSensors: machine.availableSensors.map(sensorId =>
                        sensors.find(s => s._id === sensorId) || { _id: sensorId, designation: 'Unknown' }
                    ),
                    //Map requiredGrade IDs to machince objects

                    // Map site IDs to site names
                    sites: machine.sites.map(siteId =>
                        sites.find(s => s._id === siteId)?.name || 'Unknown site'
                    ).join(', '),
                    // Map user IDs to user names
                    currentUsers: machine.currentUsers
                }));

                setMachinesData(enrichedMachines);
                setSensorsData(sensors);
                setSitesData(sites);
                setLoading(false);
            } catch (err) {
                setError(err.message);
                setLoading(false);
            }
        };
=======
        try {
            const [machinesRes, sensorsRes, sitesRes] = await Promise.all([
                fetch(`${process.env.NEXT_PUBLIC_BACKEND_API_URL}/api/machines`),
                fetch(`${process.env.NEXT_PUBLIC_BACKEND_API_URL}/api/sensors`),
                fetch(`${process.env.NEXT_PUBLIC_BACKEND_API_URL}/api/sites`),
            ])

            if (!machinesRes.ok) throw new Error("Failed to fetch machines")
            if (!sensorsRes.ok) throw new Error("Failed to fetch sensors")
            if (!sitesRes.ok) throw new Error("Failed to fetch sites")

            const [machines, sensors, sites] = await Promise.all([machinesRes.json(), sensorsRes.json(), sitesRes.json()])

            // Enrich machine data with related entities
            const enrichedMachines = machines.map((machine) => ({
                ...machine,
                // Map sensor IDs to sensor objects
                availableSensors: machine.availableSensors.map(
                    (sensorId) => sensors.find((s) => s._id === sensorId) || { _id: sensorId, designation: "Unknown" },
                ),
                // Map site IDs to site names
                sites: machine.sites.map((siteId) => sites.find((s) => s._id === siteId)?.name || "Unknown site").join(", "),
                // Map user IDs to user names
                currentUsers: machine.currentUsers,
            }))

            setMachinesData(enrichedMachines)
            setSensorsData(sensors)
            setSitesData(sites)
        } catch (err) {
            setError(err.message)
        } finally {
            setLoading(false)
            if (showRefreshing) setIsRefreshing(false)
        }
    }

    useEffect(() => {
        fetchData()
    }, [])
>>>>>>> 62f1d681

    useEffect(() => {
        if (user === false) {
            router.replace("/login")
            return
        }
    }, [user, router])

    const handleDelete = async (machineId) => {
        if (window.confirm("Are you sure you want to delete this machine?")) {
            try {
                const response = await fetch(`${process.env.NEXT_PUBLIC_BACKEND_API_URL}/api/machines/${machineId}`, {
                    method: "DELETE",
                })

                if (!response.ok) throw new Error("Failed to delete machine")

                setMachinesData(machinesData.filter((machine) => machine._id !== machineId))
            } catch (err) {
                setError(err.message)
            }
        }
    }

    const columns = [
        {
            accessorKey: "name",
            header: ({ column }) => (
                <Button
                    variant="ghost"
                    className="p-0 hover:bg-transparent flex items-center gap-1"
                    onClick={() => column.toggleSorting(column.getIsSorted() === "asc")}
                >
                    Name
                    <ArrowUpDown className="ml-1 h-3 w-3" />
                </Button>
            ),
            cell: ({ row }) => <div className="font-medium">{row.getValue("name")}</div>,
        },
        {
            accessorKey: "mainPole",
            header: ({ column }) => (
                <Button
                    variant="ghost"
                    className="p-0 hover:bg-transparent flex items-center gap-1"
                    onClick={() => column.toggleSorting(column.getIsSorted() === "asc")}
                >
                    Main Pole
                    <ArrowUpDown className="ml-1 h-3 w-3" />
                </Button>
            ),
        },
        {
            accessorKey: "subPole",
            header: "Sub Pole",
        },
        {
            accessorKey: "status",
            header: ({ column }) => (
                <Button
                    variant="ghost"
                    className="p-0 hover:bg-transparent flex items-center gap-1"
                    onClick={() => column.toggleSorting(column.getIsSorted() === "asc")}
                >
                    Status
                    <ArrowUpDown className="ml-1 h-3 w-3" />
                </Button>
            ),
            cell: ({ row }) => <StatusBadge status={row.getValue("status")} />,
        },
        {
            accessorKey: "pointsPerCycle",
            header: ({ column }) => (
                <Button
                    variant="ghost"
                    className="p-0 hover:bg-transparent flex items-center gap-1"
                    onClick={() => column.toggleSorting(column.getIsSorted() === "asc")}
                >
                    Points/Cycle
                    <ArrowUpDown className="ml-1 h-3 w-3" />
                </Button>
            ),
            cell: ({ row }) => <div className="text-right font-medium">{row.getValue("pointsPerCycle")}</div>,
        },
        {
            accessorKey: "maxUsers",
            header: ({ column }) => (
                <Button
                    variant="ghost"
                    className="p-0 hover:bg-transparent flex items-center gap-1"
                    onClick={() => column.toggleSorting(column.getIsSorted() === "asc")}
                >
                    Max Users
                    <ArrowUpDown className="ml-1 h-3 w-3" />
                </Button>
            ),
            cell: ({ row }) => <div className="text-right font-medium">{row.getValue("maxUsers")}</div>,
        },
        {
            accessorKey: "requiredGrade",
            header: "Required Grade",
            cell: ({ row }) => <AnimatedBadge color="purple">{row.getValue("requiredGrade")}</AnimatedBadge>,
        },
        {
            accessorKey: "sites",
            header: "Installation Sites",
            cell: ({ row }) => (
                <div className="flex flex-wrap gap-1">
                    {row
                        .getValue("sites")
                        .split(", ")
                        .map((site, index) => (
                            <AnimatedBadge key={index} color="gray">
                                {site}
                            </AnimatedBadge>
                        ))}
                </div>
            ),
        },
        {
            accessorKey: "availableSensors",
            header: "Sensors",
            cell: ({ row }) => (
                <div className="flex flex-wrap gap-1">
                    {row.getValue("availableSensors").map((sensor) => (
                        <AnimatedBadge key={sensor._id} color="blue">
                            {sensor.designation}
                        </AnimatedBadge>
                    ))}
                </div>
            ),
        },
        ...(canModifyMachines
            ? [
                {
                    accessorKey: "actions",
                    header: "Actions",
                    cell: ({ row }) => (
                        <div className="flex items-center gap-2">
                            <TooltipProvider>
                                <Tooltip>
                                    <TooltipTrigger asChild>
                                        <motion.div whileHover={{ scale: 1.1 }} whileTap={{ scale: 0.9 }}>
                                            <Button
                                                variant="ghost"
                                                size="icon"
                                                onClick={(e) => {
                                                    e.stopPropagation()
                                                    router.push(`/machines/${row.original._id}`)
                                                }}
                                                data-navigation="true"
                                                className="h-8 w-8"
                                            >
                                                <Eye className="h-4 w-4" />
                                            </Button>
                                        </motion.div>
                                    </TooltipTrigger>
                                    <TooltipContent>
                                        <p>View details</p>
                                    </TooltipContent>
                                </Tooltip>
                            </TooltipProvider>

                            <TooltipProvider>
                                <Tooltip>
                                    <TooltipTrigger asChild>
                                        <motion.div whileHover={{ scale: 1.1 }} whileTap={{ scale: 0.9 }}>
                                            <Button
                                                variant="ghost"
                                                size="icon"
                                                onClick={(e) => {
                                                    e.stopPropagation()
                                                    handleDelete(row.original._id)
                                                }}
                                                className="h-8 w-8 text-red-500 hover:text-red-700 hover:bg-red-50"
                                            >
                                                <Trash2 className="h-4 w-4" />
                                            </Button>
                                        </motion.div>
                                    </TooltipTrigger>
                                    <TooltipContent>
                                        <p>Delete machine</p>
                                    </TooltipContent>
                                </Tooltip>
                            </TooltipProvider>
                        </div>
                    ),
                },
            ]
            : []),
    ]

    const table = useReactTable({
        data: machinesData,
        columns,
        getCoreRowModel: getCoreRowModel(),
        getFilteredRowModel: getFilteredRowModel(),
        getPaginationRowModel: getPaginationRowModel(),
        getSortedRowModel: getSortedRowModel(),
        state: {
            globalFilter,
            sorting,
        },
        onSortingChange: setSorting,
        initialState: {
            pagination: {
                pageSize: 10,
            },
        },
    })

    useEffect(() => {
        table.setGlobalFilter(globalFilter)
    }, [globalFilter, table])

    // Apply status filter
    useEffect(() => {
        if (statusFilter !== "all") {
            table.getColumn("status")?.setFilterValue(statusFilter)
        } else {
            table.getColumn("status")?.setFilterValue(undefined)
        }
    }, [statusFilter, table])

    if (user === undefined) {
        return (
            <div className="flex items-center justify-center h-[calc(100vh-200px)]">
                <Loader2 className="h-8 w-8 animate-spin text-muted-foreground" />
            </div>
        )
    }

    return (
        <motion.div className="container mx-auto px-4 py-8 h-full" initial="hidden" animate="visible" variants={containerVariants}>
            <AnimatePresence>
                {error && (
                    <motion.div
                        initial={{ opacity: 0, y: -20 }}
                        animate={{ opacity: 1, y: 0 }}
                        exit={{ opacity: 0, y: -20 }}
                        transition={{ duration: 0.3 }}
                        className="mb-6"
                    >
                        <Alert type="error" message={error} onClose={() => setError("")} />
                    </motion.div>
                )}
            </AnimatePresence>

            <motion.div className="flex items-center justify-between mb-8" variants={itemVariants}>
                <div className="flex items-center space-x-4">
                    <motion.div
                        className="w-10 h-10 bg-gradient-to-br from-primary to-secondary rounded-lg flex items-center justify-center shadow-lg"
                        whileHover={{ scale: 1.05, rotate: 5 }}
                        whileTap={{ scale: 0.95 }}
                    >
                        <Cpu className="h-6 w-6 text-primary-foreground" />
                    </motion.div>
                    <h1 className="text-3xl font-bold">Machines</h1>
                </div>


<<<<<<< HEAD
            {loading ? (
                <Loading />
            ) : machinesData.length === 0 ? (
                <NoData message="No machines available" />
            ) : (
                <>
                    <div className="rounded-md border">
                        <Table>
                            <TableHeader>
                                {table.getHeaderGroups().map((headerGroup) => (
                                    <TableRow key={headerGroup.id}>
                                        {headerGroup.headers.map((header) => (
                                            <TableHead key={header.id}>
                                                {flexRender(
                                                    header.column.columnDef.header,
                                                    header.getContext()
                                                )}
                                            </TableHead>
                                        ))}
                                    </TableRow>
                                ))}
                            </TableHeader>
                            <TableBody>
                                {table.getRowModel().rows?.length ? (
                                    table.getRowModel().rows.map((row) => (
                                        <TableRow
                                        key={row.id}
                                        onClick={() => router.push(`/machines/${row.original._id}`)}
                                        className="cursor-pointer hover:bg-gray-50"
                                        >
                                            {row.getVisibleCells().map((cell) => (
                                                <TableCell key={cell.id}>
                                                    {flexRender(
                                                        cell.column.columnDef.cell,
                                                        cell.getContext()
                                                    )}
                                                </TableCell>
                                            ))}
                                        </TableRow>
                                    ))
                                ) : (
                                    <TableRow>
                                        <TableCell
                                            colSpan={columns.length}
                                            className="h-24 text-center"
                                        >
                                            No results.
                                        </TableCell>
                                    </TableRow>
                                )}
                            </TableBody>
                        </Table>
                    </div>

                    <div className="flex items-center justify-end space-x-2 py-4">
=======
                <div className="flex gap-2">
                    <motion.div whileHover={{ scale: 1.05 }} whileTap={{ scale: 0.95 }}>
>>>>>>> 62f1d681
                        <Button
                            variant="outline"
                            onClick={() => fetchData(true)}
                            disabled={isRefreshing}
                            className="flex items-center gap-2"
                        >
                            <RefreshCw className={`h-4 w-4 ${isRefreshing ? "animate-spin" : ""}`} />
                            {isRefreshing ? "Refreshing..." : "Refresh"}
                        </Button>
                    </motion.div>

                    {canModifyMachines && (
                        <motion.div
                            variants={fadeInVariants}
                            whileHover={{ scale: 1.01 }}
                        >
<<<<<<< HEAD
                            Next
                        </Button>
                    </div>
                    {canModifyMachines && (
                        <div className="flex items-center justify-start space-x-2 py-4">
=======
>>>>>>> 62f1d681
                            <Button
                                className="flex items-center gap-2"
                                onClick={() => router.push("/machinesForm")}
                                data-navigation="true"
                            >
                                <Plus className="h-4 w-4" />
                                Add New Machine
                            </Button>
                        </motion.div>
                    )}
                </div>

            </motion.div>

            <motion.div className="mb-6" variants={itemVariants}>
                <Card>
                    <CardHeader className="pb-3">
                        <CardTitle className="text-lg font-medium flex items-center gap-2">
                            <Filter className="h-5 w-5" />
                            Filters & Search
                        </CardTitle>
                        <CardDescription>Find and filter machines based on various criteria</CardDescription>
                    </CardHeader>
                    <CardContent>
                        <div className="flex flex-col md:flex-row gap-4">
                            <div className="relative flex-1">
                                <Search className="absolute left-3 top-1/2 transform -translate-y-1/2 h-4 w-4 text-primary-foreground" />
                                <Input
                                    placeholder="Search machines by name, pole, site..."
                                    value={globalFilter}
                                    onChange={(e) => setGlobalFilter(e.target.value)}
                                    className="pl-10"
                                    aria-label="Search machines"
                                />
                            </div>

                            <div className="flex gap-4">
                                <Select value={statusFilter} onValueChange={setStatusFilter}>
                                    <SelectTrigger className="w-[180px]" aria-label="Filter by status">
                                        <SelectValue placeholder="Filter by status" />
                                    </SelectTrigger>
                                    <SelectContent>
                                        <SelectItem value="all">All Status</SelectItem>
                                        <SelectItem value="available">Available</SelectItem>
                                        <SelectItem value="in-use">In Use</SelectItem>
                                        <SelectItem value="blocked">Blocked</SelectItem>
                                    </SelectContent>
                                </Select>
                            </div>
                        </div>
                    </CardContent>
                </Card>
            </motion.div>

            <motion.div variants={itemVariants}>
                {loading ? (
                    <TableSkeleton columns={columns.length} />
                ) : machinesData.length === 0 ? (
                    <motion.div initial={{ opacity: 0 }} animate={{ opacity: 1 }} transition={{ duration: 0.5 }}>
                        <NoData message="No machines available" />
                    </motion.div>
                ) : (
                    <>
                        <motion.div className="rounded-md border overflow-hidden" variants={tableVariants}>
                            <Table>
                                <TableHeader>
                                    {table.getHeaderGroups().map((headerGroup) => (
                                        <TableRow key={headerGroup.id}>
                                            {headerGroup.headers.map((header) => (
                                                <TableHead key={header.id}>
                                                    {flexRender(header.column.columnDef.header, header.getContext())}
                                                </TableHead>
                                            ))}
                                        </TableRow>
                                    ))}
                                </TableHeader>
                                <TableBody>
                                    <AnimatePresence>
                                        {table.getRowModel().rows?.length ? (
                                            table.getRowModel().rows.map((row) => (
                                                <motion.tr
                                                    key={row.id}
                                                    variants={rowVariants}
                                                    initial="hidden"
                                                    animate="visible"
                                                    exit="hidden"
                                                    whileHover={{ backgroundColor: "rgba(0, 0, 0, 0.05)" }}
                                                    transition={{ duration: 0.2 }}
                                                >
                                                    {row.getVisibleCells().map((cell) => (
                                                        <TableCell key={cell.id}>
                                                            {flexRender(cell.column.columnDef.cell, cell.getContext())}
                                                        </TableCell>
                                                    ))}
                                                </motion.tr>
                                            ))
                                        ) : (
                                            <TableRow>
                                                <TableCell colSpan={columns.length} className="h-24 text-center">
                                                    <motion.div
                                                        initial={{ opacity: 0 }}
                                                        animate={{ opacity: 1 }}
                                                        transition={{ duration: 0.5 }}
                                                        className="flex flex-col items-center justify-center gap-2 py-8"
                                                    >
                                                        <AlertCircle className="h-8 w-8 text-muted-foreground" />
                                                        <p className="text-muted-foreground">No results found.</p>
                                                    </motion.div>
                                                </TableCell>
                                            </TableRow>
                                        )}
                                    </AnimatePresence>
                                </TableBody>
                            </Table>
                        </motion.div>

                        <motion.div className="flex items-center justify-between py-4" variants={fadeInVariants}>
                            <div className="flex-1 text-sm text-muted-foreground">
                                Showing {table.getState().pagination.pageIndex * table.getState().pagination.pageSize + 1} to{" "}
                                {Math.min(
                                    (table.getState().pagination.pageIndex + 1) * table.getState().pagination.pageSize,
                                    table.getFilteredRowModel().rows.length,
                                )}{" "}
                                of {table.getFilteredRowModel().rows.length} machines
                            </div>

                            <div className="flex items-center space-x-2">
                                <TooltipProvider>
                                    <Tooltip>
                                        <TooltipTrigger asChild>
                                            <motion.div whileHover={{ scale: 1.05 }} whileTap={{ scale: 0.95 }}>
                                                <Button
                                                    variant="outline"
                                                    size="icon"
                                                    onClick={() => table.previousPage()}
                                                    disabled={!table.getCanPreviousPage()}
                                                    aria-label="Previous page"
                                                >
                                                    <ChevronLeft className="h-4 w-4" />
                                                </Button>
                                            </motion.div>
                                        </TooltipTrigger>
                                        <TooltipContent>
                                            <p>Previous page</p>
                                        </TooltipContent>
                                    </Tooltip>
                                </TooltipProvider>

                                <span className="text-sm font-medium">
                                    Page {table.getState().pagination.pageIndex + 1} of {table.getPageCount()}
                                </span>

                                <TooltipProvider>
                                    <Tooltip>
                                        <TooltipTrigger asChild>
                                            <motion.div whileHover={{ scale: 1.05 }} whileTap={{ scale: 0.95 }}>
                                                <Button
                                                    variant="outline"
                                                    size="icon"
                                                    onClick={() => table.nextPage()}
                                                    disabled={!table.getCanNextPage()}
                                                    aria-label="Next page"
                                                >
                                                    <ChevronRight className="h-4 w-4" />
                                                </Button>
                                            </motion.div>
                                        </TooltipTrigger>
                                        <TooltipContent>
                                            <p>Next page</p>
                                        </TooltipContent>
                                    </Tooltip>
                                </TooltipProvider>
                            </div>
                        </motion.div>
                    </>
                )}
            </motion.div>
        </motion.div>
    )
}<|MERGE_RESOLUTION|>--- conflicted
+++ resolved
@@ -241,60 +241,6 @@
     const fetchData = async (showRefreshing = false) => {
         if (showRefreshing) setIsRefreshing(true)
 
-<<<<<<< HEAD
-    const { user } = useUser();
-    const router = useRouter();
-    const isAdmin = user?.admin === true;
-    const gradeName = user?.grade?.name;
-    const canModifyMachines = user?.admin; 
-    
-
-    useEffect(() => {
-        const fetchData = async () => {
-            try {
-                const [machinesRes, sensorsRes, sitesRes] = await Promise.all([
-                    fetch(`${process.env.NEXT_PUBLIC_BACKEND_API_URL}/api/machines`),
-                    fetch(`${process.env.NEXT_PUBLIC_BACKEND_API_URL}/api/sensors`),
-                    fetch(`${process.env.NEXT_PUBLIC_BACKEND_API_URL}/api/sites`),
-                ]);
-
-                if (!machinesRes.ok) throw new Error("Failed to fetch machines");
-                if (!sensorsRes.ok) throw new Error("Failed to fetch sensors");
-                if (!sitesRes.ok) throw new Error("Failed to fetch sites");
-
-                const [machines, sensors, sites] = await Promise.all([
-                    machinesRes.json(),
-                    sensorsRes.json(),
-                    sitesRes.json(),
-                ]);
-
-                // Enrich machine data with related entities
-                const enrichedMachines = machines.map(machine => ({
-                    ...machine,
-                    // Map sensor IDs to sensor objects
-                    availableSensors: machine.availableSensors.map(sensorId =>
-                        sensors.find(s => s._id === sensorId) || { _id: sensorId, designation: 'Unknown' }
-                    ),
-                    //Map requiredGrade IDs to machince objects
-
-                    // Map site IDs to site names
-                    sites: machine.sites.map(siteId =>
-                        sites.find(s => s._id === siteId)?.name || 'Unknown site'
-                    ).join(', '),
-                    // Map user IDs to user names
-                    currentUsers: machine.currentUsers
-                }));
-
-                setMachinesData(enrichedMachines);
-                setSensorsData(sensors);
-                setSitesData(sites);
-                setLoading(false);
-            } catch (err) {
-                setError(err.message);
-                setLoading(false);
-            }
-        };
-=======
         try {
             const [machinesRes, sensorsRes, sitesRes] = await Promise.all([
                 fetch(`${process.env.NEXT_PUBLIC_BACKEND_API_URL}/api/machines`),
@@ -335,7 +281,6 @@
     useEffect(() => {
         fetchData()
     }, [])
->>>>>>> 62f1d681
 
     useEffect(() => {
         if (user === false) {
@@ -597,66 +542,8 @@
                 </div>
 
 
-<<<<<<< HEAD
-            {loading ? (
-                <Loading />
-            ) : machinesData.length === 0 ? (
-                <NoData message="No machines available" />
-            ) : (
-                <>
-                    <div className="rounded-md border">
-                        <Table>
-                            <TableHeader>
-                                {table.getHeaderGroups().map((headerGroup) => (
-                                    <TableRow key={headerGroup.id}>
-                                        {headerGroup.headers.map((header) => (
-                                            <TableHead key={header.id}>
-                                                {flexRender(
-                                                    header.column.columnDef.header,
-                                                    header.getContext()
-                                                )}
-                                            </TableHead>
-                                        ))}
-                                    </TableRow>
-                                ))}
-                            </TableHeader>
-                            <TableBody>
-                                {table.getRowModel().rows?.length ? (
-                                    table.getRowModel().rows.map((row) => (
-                                        <TableRow
-                                        key={row.id}
-                                        onClick={() => router.push(`/machines/${row.original._id}`)}
-                                        className="cursor-pointer hover:bg-gray-50"
-                                        >
-                                            {row.getVisibleCells().map((cell) => (
-                                                <TableCell key={cell.id}>
-                                                    {flexRender(
-                                                        cell.column.columnDef.cell,
-                                                        cell.getContext()
-                                                    )}
-                                                </TableCell>
-                                            ))}
-                                        </TableRow>
-                                    ))
-                                ) : (
-                                    <TableRow>
-                                        <TableCell
-                                            colSpan={columns.length}
-                                            className="h-24 text-center"
-                                        >
-                                            No results.
-                                        </TableCell>
-                                    </TableRow>
-                                )}
-                            </TableBody>
-                        </Table>
-                    </div>
-
-                    <div className="flex items-center justify-end space-x-2 py-4">
-=======
                 <div className="flex gap-2">
                     <motion.div whileHover={{ scale: 1.05 }} whileTap={{ scale: 0.95 }}>
->>>>>>> 62f1d681
                         <Button
                             variant="outline"
                             onClick={() => fetchData(true)}
@@ -673,14 +560,6 @@
                             variants={fadeInVariants}
                             whileHover={{ scale: 1.01 }}
                         >
-<<<<<<< HEAD
-                            Next
-                        </Button>
-                    </div>
-                    {canModifyMachines && (
-                        <div className="flex items-center justify-start space-x-2 py-4">
-=======
->>>>>>> 62f1d681
                             <Button
                                 className="flex items-center gap-2"
                                 onClick={() => router.push("/machinesForm")}
