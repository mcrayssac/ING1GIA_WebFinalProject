"use client";

<<<<<<< HEAD
import { useState, useEffect } from "react";
import { useRouter } from "next/navigation";
import Cookies from "js-cookie";
import { IdCard, RectangleEllipsis, Orbit, Satellite, Rocket } from "lucide-react"

=======
import { useState, useEffect } from "react"
import { useRouter } from "next/navigation"
import { IdCard, RectangleEllipsis, Orbit, Satellite, Rocket } from "lucide-react"
import { useUser } from "@/contexts/UserContext"
import { useToastAlert } from "@/contexts/ToastContext"
import { motion } from "framer-motion"
import Link from "next/link"
>>>>>>> 0b3c3485
import { Card, CardContent } from "@/components/ui/card"
import Alert from "@/components/Alert";

const imageUrl = "https://easy-peasy.ai/cdn-cgi/image/quality=80,format=auto,width=700/https://media.easy-peasy.ai/642363ad-20f9-434b-a6de-27c7f1d7cb9d/dc2a524f-f617-4f0f-b07e-a627df8b8781.png";
const API_URL = process.env.NEXT_PUBLIC_BACKEND_API_URL;

export default function LoginPage() {
<<<<<<< HEAD
    // Local state for username, password, and error handling
    const [username, setUsername] = useState("");
    const [password, setPassword] = useState("");
    const [error, setError] = useState("");
    const router = useRouter();

    // On mount, check if there is a token and verify it.
=======
    const { fetchUser, user } = useUser()
    const { toastSuccess, toastError } = useToastAlert()
    const [username, setUsername] = useState("")
    const [password, setPassword] = useState("")
    const [isLoading, setIsLoading] = useState(false)
    const [formFocused, setFormFocused] = useState(false)
    const [launchSequence, setLaunchSequence] = useState(false)
    const router = useRouter()

>>>>>>> 0b3c3485
    useEffect(() => {
        const token = Cookies.get("token");
        if (token) {
            fetch(`${API_URL}/api/users/verify`, {
                method: "GET",
                headers: {
                    "Authorization": `Bearer ${token}`,
                },
            })
                .then((response) => {
                    if (response.ok) {
                        // Redirect the user to home if the token is valid
                        router.push("/");
                    } else {
                        // Remove the token from cookies if it is invalid
                        Cookies.remove("token");
                    }
                })
                .catch((err) => {
                    console.error("Error verifying token:", err);
                    Cookies.remove("token");
                });
        }
    }, [router]);

    const handleSubmit = async (e) => {
<<<<<<< HEAD
        e.preventDefault();
        setError("");

        try {
            // Basic Auth header value by base64-encoding the credentials
            const credentials = btoa(`${username}:${password}`);
=======
        e.preventDefault()
        setIsLoading(true)
        setLaunchSequence(true)

        try {
            const credentials = btoa(`${username}:${password}`)
>>>>>>> 0b3c3485
            const response = await fetch(`${API_URL}/api/users/login`, {
                method: "POST",
                headers: {
                    "Content-Type": "application/json",
                    "Authorization": `Basic ${credentials}`
                }
            });

            if (!response.ok) {
                throw new Error("Invalid credentials");
            }

<<<<<<< HEAD
            const data = await response.json();

            if (data.token) {
                // Store the token in cookies (expires in 1 day)
                Cookies.set("token", data.token, { expires: 1 });
                // Redirect the user to home after successful login
                window.location.href = "/";
            } else {
                throw new Error("Token not returned");
            }
        } catch (err) {
            console.error(err);
            setError("Login failed. Please check your credentials.");
=======
            await response.json()
            toastSuccess("Logged in successfully")

            setTimeout(async () => {
                await fetchUser();
            }, 2000)
        } catch (err) {
            console.error(err)
            toastError("Invalid credentials")
            setLaunchSequence(false)
        } finally {
            setTimeout(() => {
                setIsLoading(false)
            }, 3000)
>>>>>>> 0b3c3485
        }
    };

    return (
<<<<<<< HEAD
        (<div>
            {error && <Alert type="error" message={error} onClose={() => setError("")} />}
            <div className="flex min-h-svh flex-col items-center justify-center bg-muted p-6 md:p-10">
                <div className="w-full max-w-sm md:max-w-3xl lg:max-w-4xl">
                    <div className="flex flex-col gap-6">
                        <Card className="overflow-hidden">
                            <CardContent className="grid p-0 md:grid-cols-2">
                                <form onSubmit={handleSubmit} className="p-6 md:p-8">
                                    <div className="flex flex-col gap-12">
                                        <div className="flex flex-col items-center text-center">
                                            <div className="flex items-center space-x-2">
                                                <Orbit className="animate-spin" style={{ animationDuration: "10s" }} />
                                                <h1 className="text-2xl font-bold">Welcome back</h1>
                                                <Satellite className="animate-bounce" style={{ animationDuration: "2s" }} />
                                            </div>
                                            <p className="text-balance text-accent-foreground">Continue your mission by logging in !</p>
                                        </div>
                                        <div className="grid gap-2">
                                            <a className="truncate font-semibold" htmlFor="username">Space ID</a>
                                            <label className="input input-primary flex items-center gap-2 w-full">
                                                <input id="username" type="email" placeholder="astronaut@spacey.com" className="grow w-full placeholder-oklch-p" required value={username} onChange={(e) => setUsername(e.target.value)} style={{ color: "oklch(var(--p))" }} />
                                                <IdCard className="w-6 h-6" style={{ color: "oklch(var(--p))" }} />
                                            </label>
                                        </div>
                                        <div className="grid gap-2">
                                            <div className="flex items-center">
                                                <a className="truncate font-semibold" htmlFor="username">Password</a>
                                                <a href="#" className="ml-auto text-sm underline-offset-2 hover:underline text-accent-foreground">Forgot your password?</a>
                                            </div>
                                            <label className="input input-primary flex items-center gap-2 w-full">
                                                <input id="password" type="password" className="grow placeholder-oklch-p" required value={password} onChange={(e) => setPassword(e.target.value)} style={{ color: "oklch(var(--p))" }} />
                                                <RectangleEllipsis className="w-6 h-6" style={{ color: "oklch(var(--p))" }} />
                                            </label>
                                        </div>
                                        <button type="submit" className="btn btn-secondary btn-outline w-full">
                                            <Rocket />
                                            Launch the mission astronaut !
                                        </button>
                                        <div className="text-center text-sm">Don&apos;t have an account?{" "}
                                            <a href="#" className="underline underline-offset-4">Sign up</a>
=======
        <div className="relative min-h-svh">
            <div className="absolute inset-0 bg-gradient-to-b from-primary/5 to-secondary/5" />
            <div className="flex min-h-svh flex-col items-center justify-center p-6 md:p-10">
                <div className="w-full max-w-sm md:max-w-3xl lg:max-w-4xl">
                    <div className="flex flex-col gap-6">
                        <motion.div initial={{ opacity: 0, y: 20 }} animate={{ opacity: 1, y: 0 }} transition={{ duration: 0.6 }}>
                            <Card className="overflow-hidden border-primary/20">
                                <CardContent className="grid p-0 md:grid-cols-2">
                                    <form
                                        onSubmit={handleSubmit}
                                        className="p-6 md:p-8"
                                        onFocus={() => setFormFocused(true)}
                                        onBlur={() => setFormFocused(false)}
                                    >
                                        <div className="flex flex-col gap-12">
                                            <motion.div
                                                className="flex flex-col items-center text-center"
                                                animate={{
                                                    scale: launchSequence ? [1, 1.05, 1] : 1,
                                                }}
                                                transition={{ duration: 0.5 }}
                                            >
                                                <div className="flex items-center space-x-2">
                                                    <motion.div
                                                        animate={{
                                                            rotate: 360,
                                                        }}
                                                        transition={{
                                                            duration: 10,
                                                            repeat: Number.POSITIVE_INFINITY,
                                                            ease: "linear",
                                                        }}
                                                    >
                                                        <Orbit className="h-6 w-6" />
                                                    </motion.div>
                                                    <motion.h1
                                                        className="text-2xl font-bold"
                                                        animate={{
                                                            textShadow: formFocused
                                                                ? [
                                                                    "0 0 0px rgba(var(--primary), 0)",
                                                                    "0 0 10px rgba(var(--primary), 0.5)",
                                                                    "0 0 0px rgba(var(--primary), 0)",
                                                                ]
                                                                : "none",
                                                        }}
                                                        transition={{ duration: 2, repeat: Number.POSITIVE_INFINITY }}
                                                    >
                                                        Welcome back
                                                    </motion.h1>
                                                    <motion.div
                                                        animate={{
                                                            y: [0, -8, 0],
                                                        }}
                                                        transition={{
                                                            duration: 2,
                                                            repeat: Number.POSITIVE_INFINITY,
                                                            ease: "easeInOut",
                                                        }}
                                                    >
                                                        <Satellite className="h-6 w-6" />
                                                    </motion.div>
                                                </div>
                                                <p className="text-balance text-muted-foreground">Continue your mission by logging in!</p>
                                            </motion.div>

                                            <motion.div
                                                className="grid gap-2"
                                                initial={{ opacity: 0, x: -20 }}
                                                animate={{ opacity: 1, x: 0 }}
                                                transition={{ delay: 0.2, duration: 0.4 }}
                                            >
                                                <Label htmlFor="username" className="font-semibold">
                                                    Space ID
                                                </Label>
                                                <div className="relative">
                                                    <motion.div
                                                        whileTap={{ scale: 0.98 }}
                                                        whileFocus={{ borderColor: "hsl(var(--primary))" }}
                                                    >
                                                        <Input
                                                            id="username"
                                                            type="text"
                                                            placeholder="astronaut"
                                                            className="pr-10"
                                                            required
                                                            value={username}
                                                            onChange={(e) => setUsername(e.target.value)}
                                                        />
                                                    </motion.div>
                                                    <motion.div
                                                        className="absolute right-3 top-1/2 -translate-y-1/2 text-muted-foreground"
                                                    >
                                                        <IdCard className="h-5 w-5" />
                                                    </motion.div>
                                                </div>
                                            </motion.div>

                                            <motion.div
                                                className="grid gap-2"
                                                initial={{ opacity: 0, x: -20 }}
                                                animate={{ opacity: 1, x: 0 }}
                                                transition={{ delay: 0.3, duration: 0.4 }}
                                            >
                                                <div className="flex items-center justify-between">
                                                    <Label htmlFor="password" className="font-semibold">
                                                        Password
                                                    </Label>
                                                    <Link
                                                        href="/forgot-password"
                                                        className="ml-4 text-sm text-muted-foreground hover:text-accent-foreground hover:underline underline-offset-4 relative z-50"
                                                    >
                                                        Forgot your password?
                                                    </Link>
                                                </div>
                                                <div className="relative">
                                                    <motion.div
                                                        whileTap={{ scale: 0.98 }}
                                                        whileFocus={{ borderColor: "hsl(var(--primary))" }}
                                                    >
                                                        <Input
                                                            id="password"
                                                            type="password"
                                                            className="pr-10"
                                                            required
                                                            value={password}
                                                            onChange={(e) => setPassword(e.target.value)}
                                                        />
                                                    </motion.div>
                                                    <motion.div
                                                        className="absolute right-3 top-1/2 -translate-y-1/2 text-muted-foreground"
                                                    >
                                                        <RectangleEllipsis className="h-5 w-5" />
                                                    </motion.div>
                                                </div>
                                            </motion.div>

                                            <motion.div
                                                initial={{ opacity: 0, y: 20 }}
                                                animate={{ opacity: 1, y: 0 }}
                                                transition={{ delay: 0.4, duration: 0.4 }}
                                            >
                                                <motion.div
                                                    whileHover={!isLoading ? { scale: 1.03, y: -2 } : {}}
                                                    whileTap={!isLoading ? { scale: 0.97 } : {}}
                                                >
                                                    <Button
                                                        type="submit"
                                                        className="w-full relative overflow-hidden group"
                                                        disabled={isLoading}
                                                        data-action="close-overlay"
                                                    >
                                                        {/* Button background animation */}
                                                        <div className="absolute inset-0 bg-gradient-to-r from-primary to-secondary opacity-80 group-hover:opacity-100 transition-opacity" />

                                                        {/* Launch animation */}
                                                        {launchSequence && (
                                                            <motion.div
                                                                className="absolute inset-0 bg-gradient-to-t from-primary via-secondary to-transparent"
                                                                initial={{ y: "100%" }}
                                                                animate={{ y: "-100%" }}
                                                                transition={{ duration: 1.5, ease: "easeIn" }}
                                                            />
                                                        )}

                                                        <div className="relative flex items-center justify-center">
                                                            <motion.div
                                                                animate={launchSequence ? { y: -100, opacity: 0 } : { y: 0, opacity: 1 }}
                                                                transition={{ duration: 0.5 }}
                                                            >
                                                                <Rocket className="mr-2 h-5 w-5" />
                                                            </motion.div>
                                                            <motion.span
                                                                className="line-clamp-1"
                                                                animate={launchSequence ? { y: -100, opacity: 0 } : { y: 0, opacity: 1 }}
                                                                transition={{ duration: 0.5 }}
                                                            >
                                                                {isLoading ? "Launching..." : "Launch the mission astronaut!"}
                                                            </motion.span>

                                                            {launchSequence && (
                                                                <motion.div
                                                                    className="absolute inset-0 flex items-center justify-center font-mono font-bold text-white"
                                                                    initial={{ opacity: 0, scale: 2 }}
                                                                    animate={{ opacity: 1, scale: 1 }}
                                                                    transition={{ duration: 0.3 }}
                                                                >
                                                                    <CountdownAnimation />
                                                                </motion.div>
                                                            )}
                                                        </div>
                                                    </Button>
                                                </motion.div>
                                            </motion.div>

                                            <motion.div
                                                className="text-center text-sm"
                                                initial={{ opacity: 0 }}
                                                animate={{ opacity: 1 }}
                                                transition={{ delay: 0.5, duration: 0.4 }}
                                            >
                                                Don&apos;t have an account?{" "}
                                                <Link
                                                    href="/signup"
                                                    className="text-muted-foreground hover:text-accent-foreground hover:underline underline-offset-4 relative z-50"
                                                >
                                                    Sign up
                                                </Link>
                                            </motion.div>
>>>>>>> 0b3c3485
                                        </div>
                                    </form>
                                    <div className="relative hidden md:block">
                                        <motion.div
                                            className="absolute inset-0 overflow-hidden"
                                            initial={{ scale: 1.1, opacity: 0 }}
                                            animate={{ scale: 1, opacity: 1 }}
                                            transition={{ duration: 0.8 }}
                                        >
                                            <img
                                                src={imageUrl}
                                                alt="Space background"
                                                className="absolute inset-0 h-full w-full object-cover"
                                            />
                                            <div className="absolute inset-0 bg-gradient-to-r from-primary via-transparent via-opacity-0 to-transparent" />
                                        </motion.div>
                                    </div>
<<<<<<< HEAD
                                </form>
                                <div className="relative hidden bg-muted md:block">
                                    <img src={imageUrl} alt="Space background" className="absolute inset-0 h-full w-full object-cover dark:brightness-[0.2] dark:grayscale" />
                                </div>
                            </CardContent>
                        </Card>
                        <div
                            className="text-balance text-center text-xs text-muted-foreground [&_a]:underline [&_a]:underline-offset-4 hover:[&_a]:text-primary">
                            By clicking continue, you agree to our <a href="#">Terms of Service</a>{" "} and <a href="#">Privacy Policy</a>.
                        </div>
=======
                                </CardContent>
                            </Card>
                        </motion.div>
                        <motion.div
                            className="text-balance text-center text-xs text-muted-foreground"
                            initial={{ opacity: 0 }}
                            animate={{ opacity: 1 }}
                            transition={{ delay: 0.6, duration: 0.4 }}
                        >
                            <Link 
                                href="/terms" 
                                className="text-primary hover:text-primary/80 underline underline-offset-4 mr-1 relative z-50"
                            >
                                Terms of Service
                            </Link>
                            and
                            <Link 
                                href="/privacy" 
                                className="text-primary hover:text-primary/80 underline underline-offset-4 ml-1 relative z-50"
                            >
                                Privacy Policy
                            </Link>
                        </motion.div>
>>>>>>> 0b3c3485
                    </div>
                </div>
            </div>
        </div>
<<<<<<< HEAD
        )
    );
=======
    )
}

function CountdownAnimation() {
    const [count, setCount] = useState(3)

    useEffect(() => {
        if (count <= 0) return

        const timer = setTimeout(() => {
            setCount(count - 1)
        }, 400)

        return () => clearTimeout(timer)
    }, [count])

    return (
        <motion.div
            key={count}
            initial={{ scale: 1.5, opacity: 0 }}
            animate={{ scale: 1, opacity: 1 }}
            exit={{ scale: 0.5, opacity: 0 }}
            transition={{ duration: 0.3 }}
        >
            {count > 0 ? count : <Rocket className="h-6 w-6 animate-bounce" />}
        </motion.div>
    )
>>>>>>> 0b3c3485
}<|MERGE_RESOLUTION|>--- conflicted
+++ resolved
@@ -1,12 +1,5 @@
 "use client";
 
-<<<<<<< HEAD
-import { useState, useEffect } from "react";
-import { useRouter } from "next/navigation";
-import Cookies from "js-cookie";
-import { IdCard, RectangleEllipsis, Orbit, Satellite, Rocket } from "lucide-react"
-
-=======
 import { useState, useEffect } from "react"
 import { useRouter } from "next/navigation"
 import { IdCard, RectangleEllipsis, Orbit, Satellite, Rocket } from "lucide-react"
@@ -14,7 +7,6 @@
 import { useToastAlert } from "@/contexts/ToastContext"
 import { motion } from "framer-motion"
 import Link from "next/link"
->>>>>>> 0b3c3485
 import { Card, CardContent } from "@/components/ui/card"
 import Alert from "@/components/Alert";
 
@@ -22,15 +14,6 @@
 const API_URL = process.env.NEXT_PUBLIC_BACKEND_API_URL;
 
 export default function LoginPage() {
-<<<<<<< HEAD
-    // Local state for username, password, and error handling
-    const [username, setUsername] = useState("");
-    const [password, setPassword] = useState("");
-    const [error, setError] = useState("");
-    const router = useRouter();
-
-    // On mount, check if there is a token and verify it.
-=======
     const { fetchUser, user } = useUser()
     const { toastSuccess, toastError } = useToastAlert()
     const [username, setUsername] = useState("")
@@ -40,48 +23,19 @@
     const [launchSequence, setLaunchSequence] = useState(false)
     const router = useRouter()
 
->>>>>>> 0b3c3485
     useEffect(() => {
-        const token = Cookies.get("token");
-        if (token) {
-            fetch(`${API_URL}/api/users/verify`, {
-                method: "GET",
-                headers: {
-                    "Authorization": `Bearer ${token}`,
-                },
-            })
-                .then((response) => {
-                    if (response.ok) {
-                        // Redirect the user to home if the token is valid
-                        router.push("/");
-                    } else {
-                        // Remove the token from cookies if it is invalid
-                        Cookies.remove("token");
-                    }
-                })
-                .catch((err) => {
-                    console.error("Error verifying token:", err);
-                    Cookies.remove("token");
-                });
+        if (user) {
+            router.push("/")
         }
-    }, [router]);
+    }, [user, router])
 
     const handleSubmit = async (e) => {
-<<<<<<< HEAD
-        e.preventDefault();
-        setError("");
-
-        try {
-            // Basic Auth header value by base64-encoding the credentials
-            const credentials = btoa(`${username}:${password}`);
-=======
         e.preventDefault()
         setIsLoading(true)
         setLaunchSequence(true)
 
         try {
             const credentials = btoa(`${username}:${password}`)
->>>>>>> 0b3c3485
             const response = await fetch(`${API_URL}/api/users/login`, {
                 method: "POST",
                 headers: {
@@ -90,25 +44,6 @@
                 }
             });
 
-            if (!response.ok) {
-                throw new Error("Invalid credentials");
-            }
-
-<<<<<<< HEAD
-            const data = await response.json();
-
-            if (data.token) {
-                // Store the token in cookies (expires in 1 day)
-                Cookies.set("token", data.token, { expires: 1 });
-                // Redirect the user to home after successful login
-                window.location.href = "/";
-            } else {
-                throw new Error("Token not returned");
-            }
-        } catch (err) {
-            console.error(err);
-            setError("Login failed. Please check your credentials.");
-=======
             await response.json()
             toastSuccess("Logged in successfully")
 
@@ -123,53 +58,10 @@
             setTimeout(() => {
                 setIsLoading(false)
             }, 3000)
->>>>>>> 0b3c3485
         }
     };
 
     return (
-<<<<<<< HEAD
-        (<div>
-            {error && <Alert type="error" message={error} onClose={() => setError("")} />}
-            <div className="flex min-h-svh flex-col items-center justify-center bg-muted p-6 md:p-10">
-                <div className="w-full max-w-sm md:max-w-3xl lg:max-w-4xl">
-                    <div className="flex flex-col gap-6">
-                        <Card className="overflow-hidden">
-                            <CardContent className="grid p-0 md:grid-cols-2">
-                                <form onSubmit={handleSubmit} className="p-6 md:p-8">
-                                    <div className="flex flex-col gap-12">
-                                        <div className="flex flex-col items-center text-center">
-                                            <div className="flex items-center space-x-2">
-                                                <Orbit className="animate-spin" style={{ animationDuration: "10s" }} />
-                                                <h1 className="text-2xl font-bold">Welcome back</h1>
-                                                <Satellite className="animate-bounce" style={{ animationDuration: "2s" }} />
-                                            </div>
-                                            <p className="text-balance text-accent-foreground">Continue your mission by logging in !</p>
-                                        </div>
-                                        <div className="grid gap-2">
-                                            <a className="truncate font-semibold" htmlFor="username">Space ID</a>
-                                            <label className="input input-primary flex items-center gap-2 w-full">
-                                                <input id="username" type="email" placeholder="astronaut@spacey.com" className="grow w-full placeholder-oklch-p" required value={username} onChange={(e) => setUsername(e.target.value)} style={{ color: "oklch(var(--p))" }} />
-                                                <IdCard className="w-6 h-6" style={{ color: "oklch(var(--p))" }} />
-                                            </label>
-                                        </div>
-                                        <div className="grid gap-2">
-                                            <div className="flex items-center">
-                                                <a className="truncate font-semibold" htmlFor="username">Password</a>
-                                                <a href="#" className="ml-auto text-sm underline-offset-2 hover:underline text-accent-foreground">Forgot your password?</a>
-                                            </div>
-                                            <label className="input input-primary flex items-center gap-2 w-full">
-                                                <input id="password" type="password" className="grow placeholder-oklch-p" required value={password} onChange={(e) => setPassword(e.target.value)} style={{ color: "oklch(var(--p))" }} />
-                                                <RectangleEllipsis className="w-6 h-6" style={{ color: "oklch(var(--p))" }} />
-                                            </label>
-                                        </div>
-                                        <button type="submit" className="btn btn-secondary btn-outline w-full">
-                                            <Rocket />
-                                            Launch the mission astronaut !
-                                        </button>
-                                        <div className="text-center text-sm">Don&apos;t have an account?{" "}
-                                            <a href="#" className="underline underline-offset-4">Sign up</a>
-=======
         <div className="relative min-h-svh">
             <div className="absolute inset-0 bg-gradient-to-b from-primary/5 to-secondary/5" />
             <div className="flex min-h-svh flex-col items-center justify-center p-6 md:p-10">
@@ -379,7 +271,6 @@
                                                     Sign up
                                                 </Link>
                                             </motion.div>
->>>>>>> 0b3c3485
                                         </div>
                                     </form>
                                     <div className="relative hidden md:block">
@@ -397,18 +288,6 @@
                                             <div className="absolute inset-0 bg-gradient-to-r from-primary via-transparent via-opacity-0 to-transparent" />
                                         </motion.div>
                                     </div>
-<<<<<<< HEAD
-                                </form>
-                                <div className="relative hidden bg-muted md:block">
-                                    <img src={imageUrl} alt="Space background" className="absolute inset-0 h-full w-full object-cover dark:brightness-[0.2] dark:grayscale" />
-                                </div>
-                            </CardContent>
-                        </Card>
-                        <div
-                            className="text-balance text-center text-xs text-muted-foreground [&_a]:underline [&_a]:underline-offset-4 hover:[&_a]:text-primary">
-                            By clicking continue, you agree to our <a href="#">Terms of Service</a>{" "} and <a href="#">Privacy Policy</a>.
-                        </div>
-=======
                                 </CardContent>
                             </Card>
                         </motion.div>
@@ -432,15 +311,10 @@
                                 Privacy Policy
                             </Link>
                         </motion.div>
->>>>>>> 0b3c3485
                     </div>
                 </div>
             </div>
         </div>
-<<<<<<< HEAD
-        )
-    );
-=======
     )
 }
 
@@ -468,5 +342,4 @@
             {count > 0 ? count : <Rocket className="h-6 w-6 animate-bounce" />}
         </motion.div>
     )
->>>>>>> 0b3c3485
 }