"use client"
import { useRouter } from "next/navigation"
import { useEffect, useState, useMemo } from "react"
import { motion, AnimatePresence } from "framer-motion"
import {
    Search,
    Filter,
    ChevronLeft,
    ChevronRight,
    Plus,
    Trash2,
    Loader2,
    AlertCircle,
    RefreshCw,
    ArrowUpDown,
    Eye,
    Gauge,
} from "lucide-react"
import {
    useReactTable,
    getCoreRowModel,
    getFilteredRowModel,
    getPaginationRowModel,
    flexRender,
    getSortedRowModel,
} from "@tanstack/react-table"
import { Table, TableBody, TableCell, TableHead, TableHeader, TableRow } from "@/components/ui/table"
import { Input } from "@/components/ui/input"
import { Button } from "@/components/ui/button"
import { Card, CardContent, CardDescription, CardHeader, CardTitle } from "@/components/ui/card"
import { Tooltip, TooltipContent, TooltipProvider, TooltipTrigger } from "@/components/ui/tooltip"
import { Skeleton } from "@/components/ui/skeleton"
import Alert from "@/components/alert"
import NoData from "@/components/no-data"
import { useUser } from "@/contexts/UserContext"

// Animation variants
const containerVariants = {
    hidden: { opacity: 0 },
    visible: {
        opacity: 1,
        transition: {
            staggerChildren: 0.1,
        },
    },
}

const itemVariants = {
    hidden: { opacity: 0, y: 20 },
    visible: { opacity: 1, y: 0 },
}

const tableVariants = {
    hidden: { opacity: 0 },
    visible: {
        opacity: 1,
        transition: {
            duration: 0.5,
            when: "beforeChildren",
            staggerChildren: 0.05,
        },
    },
}

const rowVariants = {
    hidden: { opacity: 0, x: -10 },
    visible: { opacity: 1, x: 0 },
}

const fadeInVariants = {
    hidden: { opacity: 0 },
    visible: { opacity: 1 },
}

// Custom badge component with animations
const AnimatedBadge = ({ children, color = "blue" }) => {
    const colors = {
        blue: "bg-blue-100 text-blue-800",
        gray: "bg-gray-100 text-gray-800",
        purple: "bg-purple-100 text-purple-800",
        green: "bg-green-100 text-green-800",
        yellow: "bg-yellow-100 text-yellow-800",
        red: "bg-red-100 text-red-800",
    }

    return (
        <motion.span
            className={`px-2 py-1 ${colors[color]} rounded-full text-xs font-medium`}
            initial={{ scale: 0.8, opacity: 0 }}
            animate={{ scale: 1, opacity: 1 }}
            whileHover={{ scale: 1.05 }}
            transition={{ duration: 0.2 }}
        >
            {children}
        </motion.span>
    )
}

// Loading skeleton for table
const TableSkeleton = ({ columns }) => (
    <div className="rounded-md border">
        <Table>
            <TableHeader>
                <TableRow>
                    {Array(columns)
                        .fill(0)
                        .map((_, i) => (
                            <TableHead key={i}>
                                <Skeleton className="h-6 w-full" />
                            </TableHead>
                        ))}
                </TableRow>
            </TableHeader>
            <TableBody>
                {Array(5)
                    .fill(0)
                    .map((_, i) => (
                        <TableRow key={i}>
                            {Array(columns)
                                .fill(0)
                                .map((_, j) => (
                                    <TableCell key={j}>
                                        <Skeleton className="h-6 w-full" />
                                    </TableCell>
                                ))}
                        </TableRow>
                    ))}
            </TableBody>
        </Table>
    </div>
)

export default function SensorsPage() {
<<<<<<< HEAD
  const [sensors, setSensors] = useState([]);
  const [loading, setLoading] = useState(true);
  const [error, setError] = useState(null);
  const [globalFilter, setGlobalFilter] = useState("");

  const router = useRouter();
  const { user } = useUser();
  const isAdmin = user?.admin === true;

  useEffect(() => {
    const fetchSensors = async () => {
      try {
        const response = await fetch(`${process.env.NEXT_PUBLIC_BACKEND_API_URL}/api/sensors`);
        if (!response.ok) throw new Error("Failed to fetch sensors");
        const data = await response.json();
  
        const updatedSensors = data.map(sensor => ({
          ...sensor,
          requiredGrade: sensor.requiredGrade || 'Unknown grade',
        }));
  
        setSensors(updatedSensors);
      } catch (err) {
        setError(err.message);
      } finally {
        setLoading(false);
      }
    };
  
    fetchSensors();
  }, []);
  useEffect(() => {
    if (user === false) {
        router.replace('/login')
        return
=======
    const [sensors, setSensors] = useState([])
    const [loading, setLoading] = useState(true)
    const [error, setError] = useState(null)
    const [globalFilter, setGlobalFilter] = useState("")
    const [sorting, setSorting] = useState([])
    const [isRefreshing, setIsRefreshing] = useState(false)

    const router = useRouter()
    const { user } = useUser()
    const isAdmin = user?.admin === true

    const fetchSensors = async (showRefreshing = false) => {
        if (showRefreshing) setIsRefreshing(true)

        try {
            const response = await fetch(`${process.env.NEXT_PUBLIC_BACKEND_API_URL}/api/sensors`)
            if (!response.ok) throw new Error("Failed to fetch sensors")
            const data = await response.json()

            // Map the requiredGrade id to its name
            const gradesMap = sensors.reduce((acc, sensor) => {
                acc[sensor._id] = sensor.designation
                return acc
            }, {})

            const updatedSensors = data.map((sensor) => ({
                ...sensor,
                requiredGrade: Array.isArray(sensor.requiredGrade)
                    ? sensor.requiredGrade.map((gradeId) => gradesMap[gradeId] || "Unknown grade").join(", ")
                    : sensor.requiredGrade || "None",
            }))

            setSensors(updatedSensors)
        } catch (err) {
            setError(err.message)
        } finally {
            setLoading(false)
            if (showRefreshing) setIsRefreshing(false)
        }
>>>>>>> 62f1d681
    }

    useEffect(() => {
        fetchSensors()
    }, [])

    useEffect(() => {
        if (user === false) {
            router.replace("/login")
            return
        }
    }, [user, router])

    const handleDelete = async (sensorId) => {
        if (window.confirm("Are you sure you want to delete this sensor?")) {
            try {
                const response = await fetch(`${process.env.NEXT_PUBLIC_BACKEND_API_URL}/api/sensors/${sensorId}`, {
                    method: "DELETE",
                })

                if (!response.ok) throw new Error("Failed to delete sensor")

                setSensors(sensors.filter((sensor) => sensor._id !== sensorId))
            } catch (err) {
                setError(err.message)
            }
        }
    }

    const columns = useMemo(
        () => [
            {
                accessorKey: "designation",
                header: ({ column }) => (
                    <Button
                        variant="ghost"
                        className="p-0 hover:bg-transparent flex items-center gap-1"
                        onClick={() => column.toggleSorting(column.getIsSorted() === "asc")}
                    >
                        Designation
                        <ArrowUpDown className="ml-1 h-3 w-3" />
                    </Button>
                ),
                cell: ({ row }) => <div className="font-medium">{row.getValue("designation")}</div>,
            },
            {
                accessorKey: "requiredGrade",
                header: ({ column }) => (
                    <Button
                        variant="ghost"
                        className="p-0 hover:bg-transparent flex items-center gap-1"
                        onClick={() => column.toggleSorting(column.getIsSorted() === "asc")}
                    >
                        Required Grade
                        <ArrowUpDown className="ml-1 h-3 w-3" />
                    </Button>
                ),
                cell: ({ row }) => (
                    <div className="flex flex-wrap gap-1">
                        {row
                            .getValue("requiredGrade")
                            .split(", ")
                            .map((grade, index) => (
                                <AnimatedBadge key={index} color="purple">
                                    {grade}
                                </AnimatedBadge>
                            ))}
                    </div>
                ),
            },
            {
                accessorKey: "supplier",
                header: ({ column }) => (
                    <Button
                        variant="ghost"
                        className="p-0 hover:bg-transparent flex items-center gap-1"
                        onClick={() => column.toggleSorting(column.getIsSorted() === "asc")}
                    >
                        Supplier
                        <ArrowUpDown className="ml-1 h-3 w-3" />
                    </Button>
                ),
                cell: ({ row }) => <div>{row.getValue("supplier") || "N/A"}</div>,
            },
            {
                accessorKey: "CreatedAt",
                header: ({ column }) => (
                    <Button
                        variant="ghost"
                        className="p-0 hover:bg-transparent flex items-center gap-1"
                        onClick={() => column.toggleSorting(column.getIsSorted() === "asc")}
                    >
                        Created At
                        <ArrowUpDown className="ml-1 h-3 w-3" />
                    </Button>
                ),
                cell: ({ row }) => <div>{new Date(row.getValue("CreatedAt")).toLocaleDateString()}</div>,
            },
            ...(isAdmin
                ? [
                    {
                        accessorKey: "actions",
                        header: "Actions",
                        cell: ({ row }) => (
                            <div className="flex items-center gap-2">
                                <TooltipProvider>
                                    <Tooltip>
                                        <TooltipTrigger asChild>
                                            <motion.div whileHover={{ scale: 1.1 }} whileTap={{ scale: 0.9 }}>
                                                <Button
                                                    variant="ghost"
                                                    size="icon"
                                                    onClick={(e) => {
                                                        e.stopPropagation()
                                                        router.push(`/sensorsDetail/${row.original._id}`)
                                                    }}
                                                    data-navigation="true"
                                                    className="h-8 w-8"
                                                >
                                                    <Eye className="h-4 w-4" />
                                                </Button>
                                            </motion.div>
                                        </TooltipTrigger>
                                        <TooltipContent>
                                            <p>View details</p>
                                        </TooltipContent>
                                    </Tooltip>
                                </TooltipProvider>

                                <TooltipProvider>
                                    <Tooltip>
                                        <TooltipTrigger asChild>
                                            <motion.div whileHover={{ scale: 1.1 }} whileTap={{ scale: 0.9 }}>
                                                <Button
                                                    variant="ghost"
                                                    size="icon"
                                                    onClick={(e) => {
                                                        e.stopPropagation()
                                                        handleDelete(row.original._id)
                                                    }}
                                                    className="h-8 w-8 text-red-500 hover:text-red-700 hover:bg-red-50"
                                                >
                                                    <Trash2 className="h-4 w-4" />
                                                </Button>
                                            </motion.div>
                                        </TooltipTrigger>
                                        <TooltipContent>
                                            <p>Delete sensor</p>
                                        </TooltipContent>
                                    </Tooltip>
                                </TooltipProvider>
                            </div>
                        ),
                    },
                ]
                : []),
        ],
        [sensors, isAdmin],
    )

    const table = useReactTable({
        data: sensors,
        columns,
        getCoreRowModel: getCoreRowModel(),
        getFilteredRowModel: getFilteredRowModel(),
        getPaginationRowModel: getPaginationRowModel(),
        getSortedRowModel: getSortedRowModel(),
        state: {
            globalFilter,
            sorting,
        },
        onSortingChange: setSorting,
        initialState: {
            pagination: {
                pageSize: 10,
            },
        },
    })

    useEffect(() => {
        table.setGlobalFilter(globalFilter)
    }, [globalFilter, table])

    if (user === undefined) {
        return (
            <div className="flex items-center justify-center h-[calc(100vh-200px)]">
                <Loader2 className="h-8 w-8 animate-spin text-muted-foreground" />
            </div>
        )
    }

    return (
        <motion.div
            className="container mx-auto px-4 py-8 h-full"
            initial="hidden"
            animate="visible"
            variants={containerVariants}
        >
            <AnimatePresence>
                {error && (
                    <motion.div
                        initial={{ opacity: 0, y: -20 }}
                        animate={{ opacity: 1, y: 0 }}
                        exit={{ opacity: 0, y: -20 }}
                        transition={{ duration: 0.3 }}
                        className="mb-6"
                    >
                        <Alert type="error" message={error} onClose={() => setError(null)} />
                    </motion.div>
                )}
            </AnimatePresence>

            <motion.div className="flex items-center justify-between mb-8" variants={itemVariants}>
                <div className="flex items-center space-x-4">
                    <motion.div
                        className="w-10 h-10 bg-gradient-to-br from-primary to-secondary rounded-lg flex items-center justify-center shadow-lg"
                        whileHover={{ scale: 1.05, rotate: 5 }}
                        whileTap={{ scale: 0.95 }}
                    >
                        <Gauge className="h-6 w-6 text-primary-foreground" />
                    </motion.div>
                    <h1 className="text-3xl font-bold">Sensors</h1>
                </div>

                <div className="flex gap-2">
                    <motion.div whileHover={{ scale: 1.05 }} whileTap={{ scale: 0.95 }}>
                        <Button
                            variant="outline"
                            onClick={() => fetchSensors(true)}
                            disabled={isRefreshing}
                            className="flex items-center gap-2"
                        >
                            <RefreshCw className={`h-4 w-4 ${isRefreshing ? "animate-spin" : ""}`} />
                            {isRefreshing ? "Refreshing..." : "Refresh"}
                        </Button>
                    </motion.div>

                    {isAdmin && (
                        <motion.div variants={fadeInVariants} whileHover={{ scale: 1.01 }}>
                            <Button
                                className="flex items-center gap-2"
                                onClick={() => router.push("/sensorsForm")}
                                data-navigation="true"
                            >
                                <Plus className="h-4 w-4" />
                                Add New Sensor
                            </Button>
                        </motion.div>
                    )}
                </div>
            </motion.div>

            <motion.div className="mb-6" variants={itemVariants}>
                <Card>
                    <CardHeader className="pb-3">
                        <CardTitle className="text-lg font-medium flex items-center gap-2">
                            <Filter className="h-5 w-5" />
                            Search Sensors
                        </CardTitle>
                        <CardDescription>Find sensors by designation, grade, or supplier</CardDescription>
                    </CardHeader>
                    <CardContent>
                        <div className="flex flex-col md:flex-row gap-4">
                            <div className="relative flex-1">
                                <Search className="absolute left-3 top-1/2 transform -translate-y-1/2 h-4 w-4 text-primary-foreground" />
                                <Input
                                    placeholder="Search sensors..."
                                    value={globalFilter}
                                    onChange={(e) => setGlobalFilter(e.target.value)}
                                    className="pl-10"
                                    aria-label="Search sensors"
                                />
                            </div>
                        </div>
                    </CardContent>
                </Card>
            </motion.div>

            <motion.div variants={itemVariants}>
                {loading ? (
                    <TableSkeleton columns={columns.length} />
                ) : sensors.length === 0 ? (
                    <motion.div initial={{ opacity: 0 }} animate={{ opacity: 1 }} transition={{ duration: 0.5 }}>
                        <NoData message="No sensors available" />
                    </motion.div>
                ) : (
                    <>
                        <motion.div className="rounded-md border overflow-hidden" variants={tableVariants}>
                            <Table>
                                <TableHeader>
                                    {table.getHeaderGroups().map((headerGroup) => (
                                        <TableRow key={headerGroup.id}>
                                            {headerGroup.headers.map((header) => (
                                                <TableHead key={header.id}>
                                                    {flexRender(header.column.columnDef.header, header.getContext())}
                                                </TableHead>
                                            ))}
                                        </TableRow>
                                    ))}
                                </TableHeader>
                                <TableBody>
                                    <AnimatePresence>
                                        {table.getRowModel().rows?.length ? (
                                            table.getRowModel().rows.map((row) => (
                                                <motion.tr
                                                    key={row.id}
                                                    variants={rowVariants}
                                                    initial="hidden"
                                                    animate="visible"
                                                    exit="hidden"
                                                    whileHover={{ backgroundColor: "rgba(0, 0, 0, 0.05)" }}
                                                    transition={{ duration: 0.2 }}
                                                    onClick={() => router.push(`/sensorsDetail/${row.original._id}`)}
                                                    className="cursor-pointer"
                                                >
                                                    {row.getVisibleCells().map((cell) => (
                                                        <TableCell key={cell.id}>
                                                            {flexRender(cell.column.columnDef.cell, cell.getContext())}
                                                        </TableCell>
                                                    ))}
                                                </motion.tr>
                                            ))
                                        ) : (
                                            <TableRow>
                                                <TableCell colSpan={columns.length} className="h-24 text-center">
                                                    <motion.div
                                                        initial={{ opacity: 0 }}
                                                        animate={{ opacity: 1 }}
                                                        transition={{ duration: 0.5 }}
                                                        className="flex flex-col items-center justify-center gap-2 py-8"
                                                    >
                                                        <AlertCircle className="h-8 w-8 text-muted-foreground" />
                                                        <p className="text-muted-foreground">No results found.</p>
                                                    </motion.div>
                                                </TableCell>
                                            </TableRow>
                                        )}
                                    </AnimatePresence>
                                </TableBody>
                            </Table>
                        </motion.div>

                        <motion.div className="flex items-center justify-between py-4" variants={fadeInVariants}>
                            <div className="flex-1 text-sm text-muted-foreground">
                                Showing {table.getState().pagination.pageIndex * table.getState().pagination.pageSize + 1} to{" "}
                                {Math.min(
                                    (table.getState().pagination.pageIndex + 1) * table.getState().pagination.pageSize,
                                    table.getFilteredRowModel().rows.length,
                                )}{" "}
                                of {table.getFilteredRowModel().rows.length} sensors
                            </div>

                            <div className="flex items-center space-x-2">
                                <TooltipProvider>
                                    <Tooltip>
                                        <TooltipTrigger asChild>
                                            <motion.div whileHover={{ scale: 1.05 }} whileTap={{ scale: 0.95 }}>
                                                <Button
                                                    variant="outline"
                                                    size="icon"
                                                    onClick={() => table.previousPage()}
                                                    disabled={!table.getCanPreviousPage()}
                                                    aria-label="Previous page"
                                                >
                                                    <ChevronLeft className="h-4 w-4" />
                                                </Button>
                                            </motion.div>
                                        </TooltipTrigger>
                                        <TooltipContent>
                                            <p>Previous page</p>
                                        </TooltipContent>
                                    </Tooltip>
                                </TooltipProvider>

                                <span className="text-sm font-medium">
                                    Page {table.getState().pagination.pageIndex + 1} of {table.getPageCount()}
                                </span>

                                <TooltipProvider>
                                    <Tooltip>
                                        <TooltipTrigger asChild>
                                            <motion.div whileHover={{ scale: 1.05 }} whileTap={{ scale: 0.95 }}>
                                                <Button
                                                    variant="outline"
                                                    size="icon"
                                                    onClick={() => table.nextPage()}
                                                    disabled={!table.getCanNextPage()}
                                                    aria-label="Next page"
                                                >
                                                    <ChevronRight className="h-4 w-4" />
                                                </Button>
                                            </motion.div>
                                        </TooltipTrigger>
                                        <TooltipContent>
                                            <p>Next page</p>
                                        </TooltipContent>
                                    </Tooltip>
                                </TooltipProvider>
                            </div>
                        </motion.div>
                    </>
                )}
            </motion.div>
        </motion.div>
    )
}<|MERGE_RESOLUTION|>--- conflicted
+++ resolved
@@ -131,43 +131,6 @@
 )
 
 export default function SensorsPage() {
-<<<<<<< HEAD
-  const [sensors, setSensors] = useState([]);
-  const [loading, setLoading] = useState(true);
-  const [error, setError] = useState(null);
-  const [globalFilter, setGlobalFilter] = useState("");
-
-  const router = useRouter();
-  const { user } = useUser();
-  const isAdmin = user?.admin === true;
-
-  useEffect(() => {
-    const fetchSensors = async () => {
-      try {
-        const response = await fetch(`${process.env.NEXT_PUBLIC_BACKEND_API_URL}/api/sensors`);
-        if (!response.ok) throw new Error("Failed to fetch sensors");
-        const data = await response.json();
-  
-        const updatedSensors = data.map(sensor => ({
-          ...sensor,
-          requiredGrade: sensor.requiredGrade || 'Unknown grade',
-        }));
-  
-        setSensors(updatedSensors);
-      } catch (err) {
-        setError(err.message);
-      } finally {
-        setLoading(false);
-      }
-    };
-  
-    fetchSensors();
-  }, []);
-  useEffect(() => {
-    if (user === false) {
-        router.replace('/login')
-        return
-=======
     const [sensors, setSensors] = useState([])
     const [loading, setLoading] = useState(true)
     const [error, setError] = useState(null)
@@ -207,7 +170,6 @@
             setLoading(false)
             if (showRefreshing) setIsRefreshing(false)
         }
->>>>>>> 62f1d681
     }
 
     useEffect(() => {
