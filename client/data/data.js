const nextTarget = new Date("2025-05-05T00:00:00Z");

<<<<<<< HEAD

const navMain = {
=======
// Navigation for guests (not logged in)
const navGuest = {
>>>>>>> b7c87d09
    title: "Guests",
    items: [
        {
            title: "Home",
            url: "/",
            icon: "House",
        },
        {
            title: "News",
            url: "/news",
            icon: "Newspaper",
        },
        {
            title: "Products",
            url: "/products",
            icon: "Box",
            isActive: false,
            items: [
                {
                    title: "Vehicles",
                    url: "/products?categories=Vehicles",
                    icon: "Rocket",
                },
                {
                    title: "Technologies",
                    url: "/products?categories=Technologies",
                    icon: "Cpu",
                },
            ],
        },
        {
            title: "Sites Map",
            url: "/map",
            icon: "Map",
        },
        {
            title: "Satellites",
            url: "/satellites",
            icon: "Orbit",
        },
    ],
};

// Navigation for logged-in users
const navUser = {
    title: "User",
    items: [
        {
            title: "Progress",
            url: "/progress",
            icon: "Trophy",
        },
        {
            title: "My Tickets",
            url: "/my-tickets",
            icon: "Ticket",
        },
        {
            title: "Users",
            url: "/users",
            icon: "Users",
        },
    ],
};

// Navigation for admin users
const navAdmin = {
    title: "Admin",
    items: [
        {
            title: "Tickets",
            url: "/tickets",
            icon: "Ticket",
        },
    ],
};
const navUser = {
    title: "User",
    items: [
        {
            title: "Machines",
            url: "/machines",
            icon: "Cog",
        },
        {
            title: "Sensors",
            url: "/sensors",
            icon: "Chip",
        },
        {
            title: "Progress",
            url: "/progress",
            icon: "Trophy",
        },
        {
            title: "Users",
            url: "/users",
            icon: "Users",
        },
    ],
};

// Navigation for admin users
const navAdmin = {
    title: "Admin",
    items: [
        {
            title: "Machines",
            url: "/machines",
            icon: "Cog",
            items: [
                {
                    title: "Add Machine",
                    url: "/machinesForm",
                    icon: "Plus",
                },
            ],
        },
        {
            title: "Sensors",
            url: "/sensors",
            icon: "Chip",
            items: [
                {
                    title: "Add Sensor",
                    url: "/sensorsForm",
                    icon: "Plus",
                },
            ],
        },
        {
            title: "Tickets",
            url: "/tickets",
            icon: "Ticket",
        },
    ],
};
const navSecondary = [
    {
        title: "Careers",
        url: "https://www.spacex.com/careers/",
        icon: "BriefcaseBusiness",
    },
    {
        title: "Updates",
        url: "https://www.spacex.com/updates/",
        icon: "Newspaper",
    },
];

const themes = [
    { name: "Light", value: "light", icon: "Sun" },
    { name: "Dark", value: "dark", icon: "Moon" },
    { name: "Cupcake", value: "cupcake" },
    { name: "Bumblebee", value: "bumblebee" },
    { name: "Emerald", value: "emerald" },
    { name: "Corporate", value: "corporate" },
    { name: "Synthwave", value: "synthwave" },
    { name: "Retro", value: "retro" },
    { name: "Cyberpunk", value: "cyberpunk" },
    { name: "Valentine", value: "valentine" },
    { name: "Halloween", value: "halloween" },
    { name: "Garden", value: "garden" },
    { name: "Forest", value: "forest" },
    { name: "Aqua", value: "aqua" },
    { name: "Lofi", value: "lofi" },
    { name: "Pastel", value: "pastel" },
    { name: "Fantasy", value: "fantasy" },
    { name: "Wireframe", value: "wireframe" },
    { name: "Black", value: "black" },
    { name: "Luxury", value: "luxury" },
    { name: "Dracula", value: "dracula" },
    { name: "Cmyk", value: "cmyk" },
    { name: "Autumn", value: "autumn" },
    { name: "Business", value: "business" },
    { name: "Acid", value: "acid" },
    { name: "Lemonade", value: "lemonade" },
    { name: "Night", value: "night" },
    { name: "Coffee", value: "coffee" },
    { name: "Winter", value: "winter" },
    { name: "Dim", value: "dim" },
    { name: "Nord", value: "nord" },
    { name: "Sunset", value: "sunset" },
];

<<<<<<< HEAD

export { nextTarget, navMain, navSecondary, projects, themes, navUser, navAdmin };
=======
export { nextTarget, navGuest, navUser, navAdmin, navSecondary, themes };
>>>>>>> b7c87d09
<|MERGE_RESOLUTION|>--- conflicted
+++ resolved
@@ -1,12 +1,7 @@
 const nextTarget = new Date("2025-05-05T00:00:00Z");
 
-<<<<<<< HEAD
-
-const navMain = {
-=======
 // Navigation for guests (not logged in)
 const navGuest = {
->>>>>>> b7c87d09
     title: "Guests",
     items: [
         {
@@ -55,6 +50,16 @@
     title: "User",
     items: [
         {
+            title: "Machines",
+            url: "/machines",
+            icon: "Cog",
+        },
+        {
+            title: "Sensors",
+            url: "/sensors",
+            icon: "Activity", 
+        },
+        {
             title: "Progress",
             url: "/progress",
             icon: "Trophy",
@@ -63,43 +68,6 @@
             title: "My Tickets",
             url: "/my-tickets",
             icon: "Ticket",
-        },
-        {
-            title: "Users",
-            url: "/users",
-            icon: "Users",
-        },
-    ],
-};
-
-// Navigation for admin users
-const navAdmin = {
-    title: "Admin",
-    items: [
-        {
-            title: "Tickets",
-            url: "/tickets",
-            icon: "Ticket",
-        },
-    ],
-};
-const navUser = {
-    title: "User",
-    items: [
-        {
-            title: "Machines",
-            url: "/machines",
-            icon: "Cog",
-        },
-        {
-            title: "Sensors",
-            url: "/sensors",
-            icon: "Chip",
-        },
-        {
-            title: "Progress",
-            url: "/progress",
-            icon: "Trophy",
         },
         {
             title: "Users",
@@ -128,7 +96,7 @@
         {
             title: "Sensors",
             url: "/sensors",
-            icon: "Chip",
+            icon: "Activity",
             items: [
                 {
                     title: "Add Sensor",
@@ -144,6 +112,9 @@
         },
     ],
 };
+
+
+
 const navSecondary = [
     {
         title: "Careers",
@@ -192,9 +163,4 @@
     { name: "Sunset", value: "sunset" },
 ];
 
-<<<<<<< HEAD
-
-export { nextTarget, navMain, navSecondary, projects, themes, navUser, navAdmin };
-=======
-export { nextTarget, navGuest, navUser, navAdmin, navSecondary, themes };
->>>>>>> b7c87d09
+export { nextTarget, navGuest, navUser, navAdmin, navSecondary, themes };