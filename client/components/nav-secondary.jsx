--- conflicted
+++ resolved
@@ -17,10 +17,13 @@
     CollapsibleContent,
     CollapsibleTrigger,
 } from "@/components/ui/collapsible";
+import { useRouter } from "next/navigation"
 
 import { themes } from "@/data/data";
 
 export function NavSecondary({ items, ...props }) {
+    const router = useRouter();
+
     // State for the current theme
     const currentDate = new Date();
     const themeFromCookie = Cookies.get("theme") || (currentDate.getHours() >= 18 || currentDate.getHours() < 8 ? "dark" : "light");
@@ -50,14 +53,10 @@
                         return (
                             <SidebarMenuItem key={item.title}>
                                 <SidebarMenuButton asChild size="sm">
-<<<<<<< HEAD
-                                    <a href={item.url}>
-=======
                                     <button data-navigation="true" onClick={() => { window.location.href = item.url; }}>
->>>>>>> 0b3c3485
                                         {Icon && <Icon />}
                                         <span>{item.title}</span>
-                                    </a>
+                                    </button>
                                 </SidebarMenuButton>
                             </SidebarMenuItem>
                         )
@@ -73,7 +72,7 @@
                                         handleThemeChange(currentTheme === "light" ? "dark" : "light");
                                     }}
                                     className="link link-hover"
-                                    >
+                                >
                                     <Icons.Palette />
                                     <span>Themes</span>
                                     <span className="ml-auto flex items-center text-xs text-secondary">
