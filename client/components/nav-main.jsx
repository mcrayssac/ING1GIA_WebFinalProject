"use client"

import * as Icons from "lucide-react";
import { motion, AnimatePresence } from "framer-motion";

import {
    Collapsible,
    CollapsibleContent,
    CollapsibleTrigger,
} from "@/components/ui/collapsible"
import {
    SidebarGroup,
    SidebarGroupLabel,
    SidebarMenu,
    SidebarMenuAction,
    SidebarMenuButton,
    SidebarMenuItem,
    SidebarMenuSub,
    SidebarMenuSubButton,
    SidebarMenuSubItem,
} from "@/components/ui/sidebar"

const menuItemVariants = {
    hidden: { opacity: 0, x: -10 },
    visible: { opacity: 1, x: 0 }
};

const subMenuVariants = {
    hidden: { opacity: 0, height: 0 },
    visible: { 
        opacity: 1, 
        height: "auto",
        transition: {
            duration: 0.3,
            ease: "easeOut"
        }
    },
    exit: { 
        opacity: 0, 
        height: 0,
        transition: {
            duration: 0.2,
            ease: "easeIn"
        }
    }
};

export function NavMain({ object }) {
    return (
        (<motion.div
            initial="hidden"
            animate="visible"
            variants={{
                hidden: {},
                visible: {
                    transition: {
                        staggerChildren: 0.05
                    }
                }
            }}
        >
            <SidebarGroup>
                <motion.div variants={menuItemVariants}>
                    <SidebarGroupLabel>{object.title}</SidebarGroupLabel>
                </motion.div>
                <SidebarMenu>
                {object.items.map((item) => {
                    const Icon = item.icon ? Icons[item.icon] : null;
                    return (
                        <motion.div key={item.title} variants={menuItemVariants}>
                            <Collapsible asChild defaultOpen={item.isActive}>
                                <SidebarMenuItem>
                                <SidebarMenuButton asChild tooltip={item.title}>
<<<<<<< HEAD
                                    <a href={item.url}>
=======
                                    <button data-navigation="true" onClick={() => { router.push(item.url) }}>
>>>>>>> 0b3c3485
                                        {Icon && <Icon />}
                                        <span>{item.title}</span>
                                    </a>
                                </SidebarMenuButton>
                                {item.items?.length ? (
                                    <>
                                        <CollapsibleTrigger asChild>
                                            <SidebarMenuAction className="data-[state=open]:rotate-90">
                                                <Icons.ChevronRight />
                                                <span className="sr-only">Toggle</span>
                                            </SidebarMenuAction>
                                        </CollapsibleTrigger>
                                        <AnimatePresence>
                                    <motion.div
                                        variants={subMenuVariants}
                                        initial="hidden"
                                        animate="visible"
                                        exit="exit"
                                    >
                                        <CollapsibleContent>
                                            <SidebarMenuSub>
                                                {item.items?.map((subItem) => {
                                                    const SubIcon = subItem.icon ? Icons[subItem.icon] : null;
                                                    return (
                                                        <motion.div
                                                            key={subItem.title}
                                                            variants={menuItemVariants}
                                                        >
                                                            <SidebarMenuSubItem>
                                                            <SidebarMenuSubButton asChild>
<<<<<<< HEAD
                                                                <a href={subItem.url}>
=======
                                                                <button data-navigation="true" onClick={() => { router.push(subItem.url) }}>
>>>>>>> 0b3c3485
                                                                    {SubIcon && <SubIcon style={{ color: "oklch(var(--p))" }} />}
                                                                    <span>{subItem.title}</span>
                                                                </a>
                                                            </SidebarMenuSubButton>
                                                            </SidebarMenuSubItem>
                                                        </motion.div>
                                                    );
                                                })}
                                            </SidebarMenuSub>
                                        </CollapsibleContent>
                                    </motion.div>
                                </AnimatePresence>
                                    </>
                                ) : null}
                                </SidebarMenuItem>
                            </Collapsible>
                        </motion.div>
                    )
                }
                )}
                </SidebarMenu>
            </SidebarGroup>
        </motion.div>)
    );
}<|MERGE_RESOLUTION|>--- conflicted
+++ resolved
@@ -19,6 +19,7 @@
     SidebarMenuSubButton,
     SidebarMenuSubItem,
 } from "@/components/ui/sidebar"
+import { useRouter } from "next/navigation"
 
 const menuItemVariants = {
     hidden: { opacity: 0, x: -10 },
@@ -27,16 +28,16 @@
 
 const subMenuVariants = {
     hidden: { opacity: 0, height: 0 },
-    visible: { 
-        opacity: 1, 
+    visible: {
+        opacity: 1,
         height: "auto",
         transition: {
             duration: 0.3,
             ease: "easeOut"
         }
     },
-    exit: { 
-        opacity: 0, 
+    exit: {
+        opacity: 0,
         height: 0,
         transition: {
             duration: 0.2,
@@ -46,6 +47,8 @@
 };
 
 export function NavMain({ object }) {
+    const router = useRouter();
+
     return (
         (<motion.div
             initial="hidden"
@@ -64,73 +67,65 @@
                     <SidebarGroupLabel>{object.title}</SidebarGroupLabel>
                 </motion.div>
                 <SidebarMenu>
-                {object.items.map((item) => {
-                    const Icon = item.icon ? Icons[item.icon] : null;
-                    return (
-                        <motion.div key={item.title} variants={menuItemVariants}>
-                            <Collapsible asChild defaultOpen={item.isActive}>
-                                <SidebarMenuItem>
-                                <SidebarMenuButton asChild tooltip={item.title}>
-<<<<<<< HEAD
-                                    <a href={item.url}>
-=======
-                                    <button data-navigation="true" onClick={() => { router.push(item.url) }}>
->>>>>>> 0b3c3485
-                                        {Icon && <Icon />}
-                                        <span>{item.title}</span>
-                                    </a>
-                                </SidebarMenuButton>
-                                {item.items?.length ? (
-                                    <>
-                                        <CollapsibleTrigger asChild>
-                                            <SidebarMenuAction className="data-[state=open]:rotate-90">
-                                                <Icons.ChevronRight />
-                                                <span className="sr-only">Toggle</span>
-                                            </SidebarMenuAction>
-                                        </CollapsibleTrigger>
-                                        <AnimatePresence>
-                                    <motion.div
-                                        variants={subMenuVariants}
-                                        initial="hidden"
-                                        animate="visible"
-                                        exit="exit"
-                                    >
-                                        <CollapsibleContent>
-                                            <SidebarMenuSub>
-                                                {item.items?.map((subItem) => {
-                                                    const SubIcon = subItem.icon ? Icons[subItem.icon] : null;
-                                                    return (
-                                                        <motion.div
-                                                            key={subItem.title}
-                                                            variants={menuItemVariants}
-                                                        >
-                                                            <SidebarMenuSubItem>
-                                                            <SidebarMenuSubButton asChild>
-<<<<<<< HEAD
-                                                                <a href={subItem.url}>
-=======
-                                                                <button data-navigation="true" onClick={() => { router.push(subItem.url) }}>
->>>>>>> 0b3c3485
-                                                                    {SubIcon && <SubIcon style={{ color: "oklch(var(--p))" }} />}
-                                                                    <span>{subItem.title}</span>
-                                                                </a>
-                                                            </SidebarMenuSubButton>
-                                                            </SidebarMenuSubItem>
-                                                        </motion.div>
-                                                    );
-                                                })}
-                                            </SidebarMenuSub>
-                                        </CollapsibleContent>
-                                    </motion.div>
-                                </AnimatePresence>
-                                    </>
-                                ) : null}
-                                </SidebarMenuItem>
-                            </Collapsible>
-                        </motion.div>
-                    )
-                }
-                )}
+                    {object.items.map((item) => {
+                        const Icon = item.icon ? Icons[item.icon] : null;
+                        return (
+                            <motion.div key={item.title} variants={menuItemVariants}>
+                                <Collapsible asChild defaultOpen={item.isActive}>
+                                    <SidebarMenuItem>
+                                        <SidebarMenuButton asChild tooltip={item.title}>
+                                            <button data-navigation="true" onClick={() => { router.push(item.url) }}>
+                                                {Icon && <Icon />}
+                                                <span>{item.title}</span>
+                                            </button>
+                                        </SidebarMenuButton>
+                                        {item.items?.length ? (
+                                            <>
+                                                <CollapsibleTrigger asChild>
+                                                    <SidebarMenuAction className="data-[state=open]:rotate-90">
+                                                        <Icons.ChevronRight />
+                                                        <span className="sr-only">Toggle</span>
+                                                    </SidebarMenuAction>
+                                                </CollapsibleTrigger>
+                                                <AnimatePresence>
+                                                    <motion.div
+                                                        variants={subMenuVariants}
+                                                        initial="hidden"
+                                                        animate="visible"
+                                                        exit="exit"
+                                                    >
+                                                        <CollapsibleContent>
+                                                            <SidebarMenuSub>
+                                                                {item.items?.map((subItem) => {
+                                                                    const SubIcon = subItem.icon ? Icons[subItem.icon] : null;
+                                                                    return (
+                                                                        <motion.div
+                                                                            key={subItem.title}
+                                                                            variants={menuItemVariants}
+                                                                        >
+                                                                            <SidebarMenuSubItem>
+                                                                                <SidebarMenuSubButton asChild>
+                                                                                    <button data-navigation="true" onClick={() => { router.push(subItem.url) }}>
+                                                                                        {SubIcon && <SubIcon style={{ color: "oklch(var(--p))" }} />}
+                                                                                        <span>{subItem.title}</span>
+                                                                                    </button>
+                                                                                </SidebarMenuSubButton>
+                                                                            </SidebarMenuSubItem>
+                                                                        </motion.div>
+                                                                    );
+                                                                })}
+                                                            </SidebarMenuSub>
+                                                        </CollapsibleContent>
+                                                    </motion.div>
+                                                </AnimatePresence>
+                                            </>
+                                        ) : null}
+                                    </SidebarMenuItem>
+                                </Collapsible>
+                            </motion.div>
+                        )
+                    }
+                    )}
                 </SidebarMenu>
             </SidebarGroup>
         </motion.div>)
