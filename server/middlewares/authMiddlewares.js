const jwt = require('jsonwebtoken');
const User = require('../models/User');
const bcrypt = require('bcryptjs');
const chalk = require('chalk');

const warning = chalk.keyword('orange');
const success = chalk.bold.green;

// Basic Authentication Middleware
const authenticateUser = async (req, res, next) => {
    // Get Authorization header
    const authHeader = req.headers['authorization'];

    // Check if Authorization header is present
    if (!authHeader || !authHeader.startsWith('Basic ')) {
      return res.status(401).send('Basic authentication required');
    }

    // Decode base64 credentials
    const base64Credentials = authHeader.split(' ')[1];
    const credentials = Buffer.from(base64Credentials, 'base64').toString('ascii');
    const [username, password] = credentials.split(':');
  
    try {
        // Find user by username
        const user = await User.findOne({ username });

        // Check if user exists and password is correct
        if (user && await bcrypt.compare(password, user.password)) {
            console.log(success('Authentication successful'));
            req.user = user;
            next();
        } else {
            console.log(warning('Invalid Authentication'));
            res.status(401).send('Invalid Authentication');
        }
    } catch (error) {
        res.status(500).send(error.message);
    }
};
  
// JWT Authentication Middleware
const verifyToken = (req, res, next) => {
<<<<<<< HEAD
    // Get token from Authorization header
    const token = req.headers['authorization'];
    // console.log("Token : ", token);
=======
    const token = req.cookies.token;
    const refreshToken = req.cookies.refreshToken;
    // console.log('Token:', token);
    // console.log('Refresh Token:', refreshToken);

    if (!token) return res.status(401).send('Access token missing');

    jwt.verify(token, process.env.JWT_SECRET, async (err, user) => {
        if (err && err.name === 'TokenExpiredError') {
            // Try refreshing token
            if (!refreshToken) return res.status(401).send('Refresh token missing');

            jwt.verify(refreshToken, process.env.REFRESH_SECRET, async (err, decoded) => {
                if (err) {
                    console.log(warning('Refresh token invalid'));
                    return res.status(403).send('Invalid refresh token');
                }

                try {
                    const userFromDb = await User.findById(decoded._id);
                    if (!userFromDb) return res.status(403).send('User not found');
>>>>>>> 0b3c3485

    // Check if token is present
    if (!token) return res.status(401).send('Token required');
  
    // Verify token
    jwt.verify(token.split(' ')[1], process.env.JWT_SECRET, (err, user) => {
        // If token is invalid, return 403
        if (err) {
            console.log(warning('Access denied'));
            return res.status(403).send('Invalid token');
<<<<<<< HEAD
=======
        } else {
            try {
                // Fetch user from database to get complete user data including admin status
                const userFromDb = await User.findById(user._id);
                if (!userFromDb) return res.status(403).send('User not found');
                req.user = userFromDb;
                next();
            } catch (err) {
                res.status(500).send('Error fetching user data');
            }
>>>>>>> 0b3c3485
        }

        // If token is valid, log success and call next middleware
        console.log(success('Access granted'));
        req.user = user;
        next();
    });
};

// Admin Middleware
const isAdmin = async (req, res, next) => {
    // Find user by id and check if admin
    const user = await User.findById(req.user._id);
    if (user.admin) next();
    else res.status(403).send('Admin access required');
}

module.exports = {
    authenticateUser,
    verifyToken,
    isAdmin
};<|MERGE_RESOLUTION|>--- conflicted
+++ resolved
@@ -13,14 +13,14 @@
 
     // Check if Authorization header is present
     if (!authHeader || !authHeader.startsWith('Basic ')) {
-      return res.status(401).send('Basic authentication required');
+        return res.status(401).send('Basic authentication required');
     }
 
     // Decode base64 credentials
     const base64Credentials = authHeader.split(' ')[1];
     const credentials = Buffer.from(base64Credentials, 'base64').toString('ascii');
     const [username, password] = credentials.split(':');
-  
+
     try {
         // Find user by username
         const user = await User.findOne({ username });
@@ -38,14 +38,9 @@
         res.status(500).send(error.message);
     }
 };
-  
+
 // JWT Authentication Middleware
 const verifyToken = (req, res, next) => {
-<<<<<<< HEAD
-    // Get token from Authorization header
-    const token = req.headers['authorization'];
-    // console.log("Token : ", token);
-=======
     const token = req.cookies.token;
     const refreshToken = req.cookies.refreshToken;
     // console.log('Token:', token);
@@ -67,19 +62,25 @@
                 try {
                     const userFromDb = await User.findById(decoded._id);
                     if (!userFromDb) return res.status(403).send('User not found');
->>>>>>> 0b3c3485
 
-    // Check if token is present
-    if (!token) return res.status(401).send('Token required');
-  
-    // Verify token
-    jwt.verify(token.split(' ')[1], process.env.JWT_SECRET, (err, user) => {
-        // If token is invalid, return 403
-        if (err) {
-            console.log(warning('Access denied'));
+                    // Generate new access token
+                    const newAccessToken = jwt.sign({ _id: userFromDb._id }, process.env.JWT_SECRET, { expiresIn: '15m' });
+                    res.cookie('token', newAccessToken, {
+                        httpOnly: true,
+                        sameSite: 'Lax',
+                        secure: false,
+                        maxAge: 15 * 60 * 1000
+                    });
+
+                    console.log(success('Access token refreshed'));
+                    req.user = userFromDb;
+                    next();
+                } catch (err) {
+                    res.status(500).send('Token refresh failed');
+                }
+            });
+        } else if (err) {
             return res.status(403).send('Invalid token');
-<<<<<<< HEAD
-=======
         } else {
             try {
                 // Fetch user from database to get complete user data including admin status
@@ -90,13 +91,7 @@
             } catch (err) {
                 res.status(500).send('Error fetching user data');
             }
->>>>>>> 0b3c3485
         }
-
-        // If token is valid, log success and call next middleware
-        console.log(success('Access granted'));
-        req.user = user;
-        next();
     });
 };
 
