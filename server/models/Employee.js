const mongoose = require('mongoose');

const employeeSchema = new mongoose.Schema({
<<<<<<< HEAD
  name: { type: String, required: true },
  position: { type: String, required: true }
});

module.exports = mongoose.model(
  process.env.MONGO_Collection_Employee || 'Employees',
  employeeSchema
);
=======
    employeeId: { 
        type: String, 
        required: true, 
        unique: true 
    },
    email: { 
        type: String, 
        required: true, 
        unique: true 
    },
    department: { 
        type: String, 
        required: true 
    },
    position: { 
        type: String, 
        required: true 
    },
    office: {
        type: String,
        required: true
    },
    hireDate: {
        type: Date,
        required: true,
        default: Date.now
    },
    contractType: {
        type: String,
        enum: ['Full-time', 'Part-time', 'Contract', 'Intern'],
        required: true,
        default: 'Full-time'
    },
    site: {
        type: mongoose.Schema.Types.ObjectId,
        ref: process.env.MONGO_Collection_Site,
        required: true
    }
});

module.exports = mongoose.model(process.env.MONGO_Collection_Employee, employeeSchema);
>>>>>>> 0b3c3485
<|MERGE_RESOLUTION|>--- conflicted
+++ resolved
@@ -1,16 +1,6 @@
 const mongoose = require('mongoose');
 
 const employeeSchema = new mongoose.Schema({
-<<<<<<< HEAD
-  name: { type: String, required: true },
-  position: { type: String, required: true }
-});
-
-module.exports = mongoose.model(
-  process.env.MONGO_Collection_Employee || 'Employees',
-  employeeSchema
-);
-=======
     employeeId: { 
         type: String, 
         required: true, 
@@ -51,5 +41,4 @@
     }
 });
 
-module.exports = mongoose.model(process.env.MONGO_Collection_Employee, employeeSchema);
->>>>>>> 0b3c3485
+module.exports = mongoose.model(process.env.MONGO_Collection_Employee, employeeSchema);