--- conflicted
+++ resolved
@@ -311,13 +311,6 @@
         iconValue: "Antenna",
         desc: "Including 1.6K Starlink satellites",
     },
-];
-
-const grades = [
-  { name: "Apprentice", cap: 0, icon: "Trophy", color: "#CD7F32" },
-  { name: "Technician", cap: 100, icon: "Star", color: "#C0C0C0" },
-  { name: "Engineer", cap: 500, icon: "Award", color: "#FFD700" },
-  { name: "Manager", cap: 1000, icon: "Crown", color: "#E5E4E2" }
 ];
 
 
@@ -489,7 +482,6 @@
     { name: "Sunset", value: "sunset" },
 ];
 
-<<<<<<< HEAD
 const news = [
     {
       title: "New Rocket Successfully Tested",
@@ -559,14 +551,13 @@
 
 
 const sensors = [
-  { _id: new mongoose.Types.ObjectId(), designation: "Pression", requiredGrade: "Technicien" },
-  { _id: new mongoose.Types.ObjectId(), designation: "Flux", requiredGrade: "Technicien" },
-  { _id: new mongoose.Types.ObjectId(), designation: "Température", requiredGrade: "Technicien" },
-  { _id: new mongoose.Types.ObjectId(), designation: "Vibration", requiredGrade: "Technicien" },
-  { _id: new mongoose.Types.ObjectId(), designation: "Humidité", requiredGrade: "Technicien" },
+  { _id: new mongoose.Types.ObjectId(), designation: "Pression", requiredGrade: "Technician" },
+  { _id: new mongoose.Types.ObjectId(), designation: "Flux", requiredGrade: "Technician" },
+  { _id: new mongoose.Types.ObjectId(), designation: "Température", requiredGrade: "Technician" },
+  { _id: new mongoose.Types.ObjectId(), designation: "Vibration", requiredGrade: "Technician" },
+  { _id: new mongoose.Types.ObjectId(), designation: "Humidité", requiredGrade: "Technician" },
 ];
 
- 
 const machines = [
     {
       mainPole: "Bas de la fusée",
@@ -574,7 +565,7 @@
       name: "Injecteur Cryogénique A1",
       pointsPerCycle: 20,
       maxUsers: 2,
-      requiredGrade: "Technicien confirmé",
+      requiredGrade: "Technician",
       availableSensors: [
         { designation: "Pression" },
         { designation: "Température"}
@@ -608,7 +599,7 @@
       name: "Caméra Thermique X5",
       pointsPerCycle: 10,
       maxUsers: 1,
-      requiredGrade: "Technicien",
+      requiredGrade: "Technician",
       availableSensors: [
         { designation: "Température"}
       ],
@@ -634,7 +625,7 @@
       name: "Module d'Analyse Météo",
       pointsPerCycle: 30,
       maxUsers: 3,
-      requiredGrade: "Technicien confirmé",
+      requiredGrade: "Technician",
       availableSensors: [
         { designation: "Pression" },
         { designation: "Température"}
@@ -664,7 +655,7 @@
       name: "Valve d'Oxygène V2",
       pointsPerCycle: 15,
       maxUsers: 1,
-      requiredGrade: "Technicien confirmé",
+      requiredGrade: "Technician",
       availableSensors: [
         { designation: "Pression" }
       ],
@@ -690,7 +681,7 @@
       name: "Injecteur Cryogénique A2",
       pointsPerCycle: 20,
       maxUsers: 2,
-      requiredGrade: "Technicien confirmé",
+      requiredGrade: "Technician",
       availableSensors: [
         { designation: "Pression" },
         { designation: "Flux" },
@@ -724,7 +715,7 @@
       name: "Caméra Thermique X6",
       pointsPerCycle: 10,
       maxUsers: 1,
-      requiredGrade: "Technicien",
+      requiredGrade: "Technician",
       availableSensors: [
         { designation: "Température"}
       ],
@@ -751,10 +742,26 @@
     const matchedSensor = sensors.find(s => s.designation === sensor.designation);
     return matchedSensor ? matchedSensor._id : null;
   }).filter(sensorId => sensorId !== null); // Filter out unmatched sensors
-});         
+});
+
+const grades = [
+  {  _id: new mongoose.Types.ObjectId(),name: "Apprentice", cap: 0, icon: "Trophy", color: "#CD7F32" },
+  { _id: new mongoose.Types.ObjectId(), name: "Technician", cap: 100, icon: "Star", color: "#C0C0C0" },
+  { _id: new mongoose.Types.ObjectId(), name: "Engineer", cap: 500, icon: "Award", color: "#FFD700" },
+  {  _id: new mongoose.Types.ObjectId(),name: "Manager", cap: 1000, icon: "Crown", color: "#E5E4E2" }
+];
+
+
+// machines.forEach(machine => {
+//   machine.requiredGrade = grades.find(grade => grade.name === machine.requiredGrade)?._id || null;
+// });
+
+// sensors.forEach(sensor => {
+//   sensor.requiredGrade = grades.find(grade => grade.name === sensor.requiredGrade)?._id || null;
+// });
+
+
   
-export { sites, products, statistics, historyEvents, nextTarget, navMain, themes, news, machines, sensors, grades };
-=======
 const employees = [
     {
         employeeId: 'EMP001',
@@ -782,12 +789,6 @@
     },
 ];
 
-const grades = [
-    { name: "Apprentice", cap: 0, icon: "Trophy", color: "#CD7F32" },
-    { name: "Technician", cap: 100, icon: "Star", color: "#C0C0C0" },
-    { name: "Engineer", cap: 500, icon: "Award", color: "#FFD700" },
-    { name: "Manager", cap: 1000, icon: "Crown", color: "#E5E4E2" }
-];
 
 const adminUser = {
     username: "admin",
@@ -825,5 +826,4 @@
     }
 ];
 
-export { sites, products, statistics, historyEvents, nextTarget, navMain, themes, employees, grades, adminUser, testUsers };
->>>>>>> b7c87d09
+export { sites, products, statistics, historyEvents, nextTarget, navMain, themes, employees, grades, adminUser, testUsers, news, machines, sensors };