const express = require('express');
const jwt = require('jsonwebtoken');
const bcrypt = require('bcryptjs');
const User = require('../models/User');
<<<<<<< HEAD
const Grade = require('../models/Grades');
const router = express.Router();
=======
const Grade = require('../models/Grade');
const Employee = require('../models/Employee');
const router = express.Router();

const { authenticateUser, verifyToken, isAdmin } = require('../middlewares/authMiddlewares');
>>>>>>> 0b3c3485

// --- Helpers pour les photos ---
function dataURLToBuffer(dataURL) {
    const matches = dataURL.match(/^data:(.+);base64,(.+)$/);
    if (!matches) return null;
    const contentType = matches[1];
    const buffer = Buffer.from(matches[2], "base64");
    return { buffer, contentType };
}

function bufferToDataURL(buffer, contentType) {
    return `data:${contentType};base64,${buffer.toString("base64")}`;
}

<<<<<<< HEAD
// --- LOGIN ---
router.post('/login', async (req, res) => {
    try {
        const { username, password } = req.body;
        const user = await User.findOne({ username });
        if (!user) return res.status(401).json({ error: 'Invalid credentials' });

        const isMatch = await bcrypt.compare(password, user.password);
        if (!isMatch) return res.status(401).json({ error: 'Invalid credentials' });

        const token = jwt.sign({ _id: user._id }, process.env.JWT_SECRET, { expiresIn: '15m' });
        const refreshToken = jwt.sign({ _id: user._id }, process.env.REFRESH_SECRET, { expiresIn: '7d' });

        res.cookie('token', token, {
            httpOnly: true,
            sameSite: 'Lax',
            secure: false,
            maxAge: 15 * 60 * 1000
        });

        res.cookie('refreshToken', refreshToken, {
            httpOnly: true,
            sameSite: 'Lax',
            secure: false,
            maxAge: 7 * 24 * 60 * 60 * 1000
        });

        res.status(200).json({ success: true });
    } catch (error) {
        res.status(500).send(error.message);
    }
=======
/**
 * @route POST /.../users/login
 * @desc Authenticates a user using their credentials and returns a JWT token.
 * @access Public
 *
 * @usage Example request:
 * POST /.../users/login
 * Content-Type: application/json
 * {
 *   "username": "user",
 *   "password": "password"
 * }
 *
 * @returns {JSON} { token: "JWT token string" }
 */
router.post('/login', authenticateUser, (req, res) => {
    // The authenticateUser middleware validate the credentials and attach the user to req.user
    const accessToken = jwt.sign({ _id: req.user._id }, process.env.JWT_SECRET, { expiresIn: '15m' });
    const refreshToken = jwt.sign({ _id: req.user._id }, process.env.REFRESH_SECRET, { expiresIn: '7d' });

    res.cookie('token', accessToken, {
        httpOnly: true,
        sameSite: 'Lax',
        secure: false,
        maxAge: 15 * 60 * 1000
    });

    res.cookie('refreshToken', refreshToken, {
        httpOnly: true,
        sameSite: 'Lax',
        secure: false,
        maxAge: 7 * 24 * 60 * 60 * 1000
    });

    res.status(200).json({ success: true });
>>>>>>> 0b3c3485
});

router.post('/logout', (req, res) => {
    res.clearCookie('token');
    res.clearCookie('refreshToken');
    res.json({ message: "Logged out successfully" });
});

// --- REGISTER ---
router.post('/register', async (req, res) => {
    try {
        const user = new User(req.body);
        user.admin = false;

        const existing = await User.findOne({ username: user.username });
        if (existing) return res.status(409).json({ error: "User already exists" });

        await user.save();
        const token = jwt.sign({ _id: user._id }, process.env.JWT_SECRET, { expiresIn: '1h' });

        res.status(201).json({ token });
    } catch (error) {
        res.status(500).json({ error: error.message });
    }
});

// --- INFOS (désécurisé) ---
router.get('/infos', async (req, res) => {
    try {
<<<<<<< HEAD
        let user = await User.findOne().populate('grade').select('-password -__v');
        if (!user) return res.status(404).json({ error: 'User not found' });
=======
        let user = await User.findById(req.user._id)
            .populate('grade')
            .populate({
                path: 'employee',
                populate: {
                    path: 'site'
                }
            })
            .select('-password -__v');
        if (!user) {
            return res.status(404).json({ error: 'User not found' });
        }
>>>>>>> 0b3c3485

        user = user.toObject();
        if (user.urls && user.urls instanceof Map) {
            user.urls = Object.fromEntries(user.urls);
        }
        if (user.photo?.data && user.photo?.contentType) {
            user.photo = bufferToDataURL(user.photo.data, user.photo.contentType);
        }

        res.json(user);
    } catch (error) {
        res.status(500).json({ error: error.message || "An unexpected error occurred" });
    }
});

// --- RESET PASSWORD (désécurisé) ---
router.post('/admin/reset', async (req, res) => {
    const { userId } = req.body;
    try {
<<<<<<< HEAD
        const user = await User.findById(userId);
        if (!user) return res.status(404).send('User not found');

=======
        const user = await User.findById(userId).populate('grade');

        if (!user) {
            return res.status(404).json({ error: "User not found" });
        }

        // Generate a random password
>>>>>>> 0b3c3485
        const randomPassword = Math.random().toString(36).slice(-8);
        user.password = randomPassword;
        await user.save();

        res.status(200).json({ message: 'Password reset successfully', user, newPassword: randomPassword });
    } catch (error) {
        res.status(500).json({ error: error.message || "An unexpected error occurred" });
    }
});

<<<<<<< HEAD
// --- VERIFY (désécurisé) ---
router.get('/verify', async (req, res) => {
    try {
        const user = await User.findOne();
        res.status(200).json({ admin: user?.admin || false });
=======
/**
 * @route GET /.../users/verify
 * @desc Verifies the provided JWT token and returns the user's admin status.
 * @access Private (requires a valid JWT token in the Authorization header)
 *
 * @usage Example request:
 * GET /.../users/verify
 * Headers:
 *   Authorization: Bearer <JWT token>
 *
 * @returns {JSON} { admin: true } or { admin: false }
 */
// Get user counts by grade (admin only)
router.get('/counts-by-grade', verifyToken, isAdmin, async (req, res) => {
    try {
        const grades = await Grade.find();
        const userCounts = {};

        // Initialize counts for all grades to 0
        grades.forEach(grade => {
            userCounts[grade.name] = 0;
        });

        // Create query based on user role and exclude current user
        const query = {
            _id: { $ne: req.user._id }, // Exclude current user
            ...(req.user.admin ? {} : { admin: false }) // Add admin filter if not admin
        };
        const users = await User.find(query).populate('grade');

        // Count users for each grade
        users.forEach(user => {
            if (user.grade) {
                userCounts[user.grade.name] = (userCounts[user.grade.name] || 0) + 1;
            }
        });

        res.json(userCounts);
    } catch (error) {
        res.status(500).json({ error: error.message || "Failed to fetch user counts" });
    }
});

router.get('/verify', verifyToken, async (req, res) => {
    try {
        const user = await User.findById(req.user._id).populate('grade');
        if (!user) {
            return res.status(404).json({ error: "User not found" });
        }
        res.json({ admin: !!user.admin });
>>>>>>> 0b3c3485
    } catch (error) {
        res.status(500).json({ error: error.message || "Failed to verify user status" });
    }
});

// --- GET ALL USERS (désécurisé) ---
router.get('/', async (req, res) => {
    try {
<<<<<<< HEAD
        const users = await User.find().select('-password -__v');
        const usersData = users.map(user => {
            const obj = user.toObject();
            if (obj.urls && obj.urls instanceof Map) obj.urls = Object.fromEntries(obj.urls);
            if (obj.photo?.data && obj.photo?.contentType) {
                obj.photo = bufferToDataURL(obj.photo.data, obj.photo.contentType);
=======
        // Create query based on user role and exclude current user
        const query = {
            _id: { $ne: req.user._id }, // Exclude current user
            ...(req.user.admin ? {} : { admin: false }) // Add admin filter if not admin
        };
        const users = await User.find(query)
            .populate('grade')
            .populate({
                path: 'employee',
                populate: {
                    path: 'site'
                }
            })
            .select('-password -__v');

        if (!users) {
            return res.status(404).json({ error: 'No users found' });
        }

        // Convert Mongoose documents to plain objects
        const usersData = users.map(user => user.toObject());

        // Convert the Map to a plain object for each user
        usersData.forEach(user => {
            if (user.urls && user.urls instanceof Map) {
                user.urls = Object.fromEntries(user.urls);
            }
            // If a photo exists, convert the Buffer to a base64 string with the proper data URL prefix
            if (user.photo && user.photo.data && user.photo.contentType) {
                user.photo = bufferToDataURL(user.photo.data, user.photo.contentType);
>>>>>>> 0b3c3485
            }
            return obj;
        });

        res.json(usersData);
    } catch (error) {
        res.status(500).json({ 
            error: error.message || "Failed to fetch users",
            details: error.name === "MongooseError" ? "Database error occurred" : undefined
        });
    }
});

// --- UPDATE USER (désécurisé) ---
router.put("/infos/:id", async (req, res) => {
    try {
        const { username, email, bio, urls, dob, location, photo } = req.body;
        const updateData = { username, email, bio, urls, dob, location };

        if (photo) {
            const photoData = dataURLToBuffer(photo);
            if (photoData) {
                updateData.photo = {
                    data: photoData.buffer,
                    contentType: photoData.contentType,
                };
            }
        } else {
            updateData.photo = null;
        }

<<<<<<< HEAD
        const updatedUser = await User.findByIdAndUpdate(req.params.id, updateData, { new: true });
        if (!updatedUser) return res.status(404).json({ error: "User not found" });

=======
        const updatedUser = await User.findByIdAndUpdate(req.params.id, updateData, { new: true }).populate('grade');
        if (!updatedUser) {
            return res.status(404).json({ error: "User not found" });
        }
>>>>>>> 0b3c3485
        res.json(updatedUser);
    } catch (error) {
        res.status(500).json({ error: error.message });
    }
});

// --- UPDATE PASSWORD (désécurisé) ---
router.put("/password", async (req, res) => {
    const { oldPassword, newPassword } = req.body;

    if (!oldPassword || !newPassword) {
        return res.status(400).json({ error: "Both old and new passwords are required" });
    }

    try {
        const user = await User.findOne();
        if (!user) return res.status(404).json({ error: "User not found" });

        const isMatch = await bcrypt.compare(oldPassword, user.password);
        if (!isMatch) return res.status(400).json({ error: "Old password is incorrect" });

        user.password = newPassword;
        await user.save();

        res.json({ message: "Password updated successfully" });
    } catch (error) {
        res.status(500).json({ error: error.message });
    }
});

<<<<<<< HEAD
// --- USERS COUNT BY GRADE (désécurisé) ---
router.get('/counts-by-grade', async (req, res) => {
    try {
        const grades = await Grade.find();
        const users = await User.find().populate('grade');
        const counts = {};

        grades.forEach(grade => counts[grade.name] = 0);
        users.forEach(user => {
            if (user.grade) {
                counts[user.grade.name] = (counts[user.grade.name] || 0) + 1;
            }
        });

        res.json(counts);
    } catch (error) {
        res.status(500).send(error.message);
=======
// Delete user (admin only)
router.delete('/:id', verifyToken, isAdmin, async (req, res) => {
    try {
        // Prevent deleting own account
        if (req.user._id.toString() === req.params.id) {
            return res.status(403).json({ error: "Cannot delete your own account" });
        }

        const user = await User.findByIdAndDelete(req.params.id);
        if (!user) {
            return res.status(404).json({ error: "User not found" });
        }
        res.json({ message: `User ${user.username} deleted successfully` });
    } catch (error) {
        if (error.name === "CastError") {
            return res.status(400).json({ error: "Invalid user ID format" });
        }
        res.status(500).json({ error: error.message || "Failed to delete user" });
    }
});

/**
 * @route POST /.../users/create-with-existing-employee
 * @desc Creates a new user and links it to an existing employee
 * @access Private (admin only)
 */
router.post('/create-with-existing-employee', verifyToken, isAdmin, async (req, res) => {
    try {
        const { 
            username, 
            email, 
            password,
            admin = false,
            location,
            bio,
            grade,
            employeeId 
        } = req.body;

        // Validate required fields
        if (!username || !email || !password || !employeeId) {
            return res.status(400).json({ 
                error: "Missing required fields",
                details: "Username, email, password, and employee ID are required"
            });
        }

        // Verify employee exists and isn't already linked
        const employee = await Employee.findById(employeeId).populate('site');
        if (!employee) {
            return res.status(404).json({
                error: "Employee not found",
                details: "The specified employee does not exist"
            });
        }

        const existingUser = await User.findOne({ employee: employeeId });
        if (existingUser) {
            return res.status(409).json({
                error: "Employee already linked",
                details: "This employee is already linked to a user account"
            });
        }

        // Create the user
        try {
            const selectedGrade = grade ? 
                await Grade.findById(grade) : 
                await Grade.findOne({ name: "Apprentice" });

            if (grade && !selectedGrade) {
                throw new Error("Invalid grade selected");
            }
            
            const user = new User({
                username,
                email,
                password,
                admin,
                location,
                bio,
                employee: employee._id,
                grade: selectedGrade ? selectedGrade._id : null
            });
            
            await user.save();

            // Fetch the complete user data with populated fields
            const createdUser = await User.findById(user._id)
                .populate('grade')
                .populate({
                    path: 'employee',
                    populate: {
                        path: 'site'
                    }
                });

            res.status(201).json(createdUser);
        } catch (err) {
            if (err.code === 11000) {
                // Duplicate key error
                const field = Object.keys(err.keyPattern)[0];
                return res.status(409).json({
                    error: "Duplicate user data",
                    details: `A user with this ${field} already exists`,
                    field
                });
            }
            throw err;
        }
    } catch (error) {
        res.status(500).json({ 
            error: "Failed to create user",
            details: error.message,
            code: error.code
        });
    }
});

/**
 * @route POST /.../users/create-with-employee
 * @desc Creates a new user along with their employee record
 * @access Private (admin only)
 */
router.post('/create-with-employee', verifyToken, isAdmin, async (req, res) => {
    try {
        const { 
            // User data
            username, 
            email, 
            password,
            admin = false,
            location,
            bio,
            grade,
            // Employee data
            employeeId,
            department,
            position,
            office,
            contractType,
            site,
            hireDate 
        } = req.body;

        // Validate required fields
        if (!username || !email || !password || !employeeId || !department || !position || !office || !site) {
            return res.status(400).json({ 
                error: "Missing required fields",
                details: "All fields are required except hire date"
            });
        }

        // Create employee first
        let employee;
        try {
            employee = new Employee({
                employeeId,
                email,
                department,
                position,
                office,
                contractType,
                site,
                hireDate: hireDate || new Date()
            });
            await employee.save();
        } catch (err) {
            // Handle employee-specific errors
            if (err.code === 11000) {
                // Duplicate key error
                const field = Object.keys(err.keyPattern)[0];
                return res.status(409).json({
                    error: "Duplicate employee data",
                    details: `An employee with this ${field} already exists`,
                    field
                });
            }
            throw err;
        }

        // Then create the user
        try {
            const selectedGrade = grade ? 
                await Grade.findById(grade) : 
                await Grade.findOne({ name: "Apprentice" });

            if (grade && !selectedGrade) {
                throw new Error("Invalid grade selected");
            }
            
            const user = new User({
                username,
                email,
                password,
                admin,
                location,
                bio,
                employee: employee._id,
                grade: selectedGrade ? selectedGrade._id : null
            });
            
            await user.save();

            // Fetch the complete user data with populated fields
            const createdUser = await User.findById(user._id)
                .populate('grade')
                .populate({
                    path: 'employee',
                    populate: {
                        path: 'site'
                    }
                });

            res.status(201).json(createdUser);
        } catch (err) {
            // If user creation fails, delete the employee
            await Employee.findByIdAndDelete(employee._id);

            if (err.code === 11000) {
                // Duplicate key error
                const field = Object.keys(err.keyPattern)[0];
                return res.status(409).json({
                    error: "Duplicate user data",
                    details: `A user with this ${field} already exists`,
                    field
                });
            }
            throw err;
        }
    } catch (error) {
        res.status(500).json({ 
            error: "Failed to create user and employee",
            details: error.message,
            code: error.code
        });
    }
});

// Get employees without users
router.get('/unlinked-employees', verifyToken, isAdmin, async (req, res) => {
    try {
        // Find all users and get their employee IDs
        const users = await User.find({}, 'employee');
        const linkedEmployeeIds = users.map(user => user.employee).filter(id => id);

        // Find employees that are not linked to any user
        const unlinkedEmployees = await Employee.find({
            _id: { $nin: linkedEmployeeIds }
        }).populate('site');

        res.json(unlinkedEmployees);
    } catch (error) {
        res.status(500).json({ 
            error: "Failed to fetch unlinked employees",
            details: error.message
        });
    }
});

// Get single user
router.get('/:id', verifyToken, isAdmin, async (req, res) => {
    try {
        const user = await User.findById(req.params.id)
            .populate('grade')
            .populate({
                path: 'employee',
                populate: {
                    path: 'site'
                }
            })
            .select('-password -__v');

        if (!user) {
            return res.status(404).json({ error: "User not found" });
        }

        // Convert to plain object and handle special fields
        const userData = user.toObject();
        
        if (userData.urls && userData.urls instanceof Map) {
            userData.urls = Object.fromEntries(userData.urls);
        }

        if (userData.photo && userData.photo.data && userData.photo.contentType) {
            userData.photo = bufferToDataURL(userData.photo.data, userData.photo.contentType);
        }

        res.json(userData);
    } catch (error) {
        res.status(500).json({ error: error.message || "Failed to fetch user" });
    }
});

// Update user information
router.put('/:id', verifyToken, isAdmin, async (req, res) => {
    try {
        const { username, email, location, grade, bio, urls, dob, points, photo } = req.body;
        
        const updateData = {
            username,
            email,
            location,
            grade,
            bio,
            urls,
            dob,
            points
        };

        // Handle photo update
        if (photo) {
            const photoData = dataURLToBuffer(photo);
            if (photoData) {
                updateData.photo = {
                    data: photoData.buffer,
                    contentType: photoData.contentType
                };
            }
        } else {
            updateData.photo = null;
        }

        const updatedUser = await User.findByIdAndUpdate(
            req.params.id,
            updateData,
            { new: true }
        )
        .populate('grade')
        .populate({
            path: 'employee',
            populate: {
                path: 'site'
            }
        });

        if (!updatedUser) {
            return res.status(404).json({ error: "User not found" });
        }

        // Convert the updated user's photo back to data URL for response
        const responseData = updatedUser.toObject();
        if (responseData.photo && responseData.photo.data) {
            responseData.photo = bufferToDataURL(responseData.photo.data, responseData.photo.contentType);
        }

        res.json(responseData);
    } catch (error) {
        res.status(500).json({ error: error.message || "Failed to update user" });
    }
});

// Update employee information
router.put('/:id/employee', verifyToken, isAdmin, async (req, res) => {
    try {
        const user = await User.findById(req.params.id);
        if (!user) {
            return res.status(404).json({ error: "User not found" });
        }

        if (!user.employee) {
            // Create new employee if it doesn't exist
            const employee = new Employee(req.body);
            await employee.save();
            user.employee = employee._id;
            await user.save();
        } else {
            // Update existing employee
            await Employee.findByIdAndUpdate(user.employee, req.body);
        }

        const updatedUser = await User.findById(req.params.id)
            .populate('grade')
            .populate({
                path: 'employee',
                populate: {
                    path: 'site'
                }
            });

        res.json(updatedUser);
    } catch (error) {
        res.status(500).json({ error: error.message || "Failed to update employee information" });
>>>>>>> 0b3c3485
    }
});

module.exports = router;<|MERGE_RESOLUTION|>--- conflicted
+++ resolved
@@ -2,18 +2,13 @@
 const jwt = require('jsonwebtoken');
 const bcrypt = require('bcryptjs');
 const User = require('../models/User');
-<<<<<<< HEAD
-const Grade = require('../models/Grades');
-const router = express.Router();
-=======
 const Grade = require('../models/Grade');
 const Employee = require('../models/Employee');
 const router = express.Router();
 
 const { authenticateUser, verifyToken, isAdmin } = require('../middlewares/authMiddlewares');
->>>>>>> 0b3c3485
-
-// --- Helpers pour les photos ---
+
+// Helper to convert data URL to Buffer and extract content type
 function dataURLToBuffer(dataURL) {
     const matches = dataURL.match(/^data:(.+);base64,(.+)$/);
     if (!matches) return null;
@@ -22,43 +17,11 @@
     return { buffer, contentType };
 }
 
+// Helper to convert Buffer to data URL
 function bufferToDataURL(buffer, contentType) {
     return `data:${contentType};base64,${buffer.toString("base64")}`;
 }
 
-<<<<<<< HEAD
-// --- LOGIN ---
-router.post('/login', async (req, res) => {
-    try {
-        const { username, password } = req.body;
-        const user = await User.findOne({ username });
-        if (!user) return res.status(401).json({ error: 'Invalid credentials' });
-
-        const isMatch = await bcrypt.compare(password, user.password);
-        if (!isMatch) return res.status(401).json({ error: 'Invalid credentials' });
-
-        const token = jwt.sign({ _id: user._id }, process.env.JWT_SECRET, { expiresIn: '15m' });
-        const refreshToken = jwt.sign({ _id: user._id }, process.env.REFRESH_SECRET, { expiresIn: '7d' });
-
-        res.cookie('token', token, {
-            httpOnly: true,
-            sameSite: 'Lax',
-            secure: false,
-            maxAge: 15 * 60 * 1000
-        });
-
-        res.cookie('refreshToken', refreshToken, {
-            httpOnly: true,
-            sameSite: 'Lax',
-            secure: false,
-            maxAge: 7 * 24 * 60 * 60 * 1000
-        });
-
-        res.status(200).json({ success: true });
-    } catch (error) {
-        res.status(500).send(error.message);
-    }
-=======
 /**
  * @route POST /.../users/login
  * @desc Authenticates a user using their credentials and returns a JWT token.
@@ -94,40 +57,72 @@
     });
 
     res.status(200).json({ success: true });
->>>>>>> 0b3c3485
-});
-
+});
+
+/**
+ * @route POST /.../users/logout
+ * @desc Logs out the user by clearing the JWT token and refresh token cookies.
+ * @access Public
+ *
+ * @usage Example request:
+ * POST /.../users/logout
+ *
+ * @returns {JSON} { message: "Logged out" }
+ */
 router.post('/logout', (req, res) => {
     res.clearCookie('token');
     res.clearCookie('refreshToken');
     res.json({ message: "Logged out successfully" });
 });
 
-// --- REGISTER ---
+/**
+ * @route POST /.../users/register
+ * @desc Registers a new user, ensuring they are not an admin by default, and returns a JWT token.
+ * @access Public
+ *
+ * @usage Example request:
+ * POST /.../users/register
+ * Headers:
+ *   Authorization: Basic <base64 encoded username:password>
+ * Content-Type: application/json
+ * 
+ * @returns {JSON} { token: "JWT token string" }
+ */
 router.post('/register', async (req, res) => {
     try {
         const user = new User(req.body);
+
+        // Set admin to false
         user.admin = false;
 
+        // Verify if user already exists
         const existing = await User.findOne({ username: user.username });
         if (existing) return res.status(409).json({ error: "User already exists" });
 
         await user.save();
+
+        // Do login and return JWT and send 201 user created with token
         const token = jwt.sign({ _id: user._id }, process.env.JWT_SECRET, { expiresIn: '1h' });
-
         res.status(201).json({ token });
     } catch (error) {
         res.status(500).json({ error: error.message });
     }
 });
 
-// --- INFOS (désécurisé) ---
-router.get('/infos', async (req, res) => {
-    try {
-<<<<<<< HEAD
-        let user = await User.findOne().populate('grade').select('-password -__v');
-        if (!user) return res.status(404).json({ error: 'User not found' });
-=======
+/**
+ * @route GET /.../users/infos
+ * @desc Retrieves the information (username and admin status) of the authenticated user.
+ * @access Private (requires a valid JWT token in the Authorization header)
+ *
+ * @usage Example request:
+ * GET /.../users/infos
+ * Headers:
+ *   Authorization: Bearer <JWT token>
+ *
+ * @returns {JSON} { username: "user", admin: false }
+ */
+router.get('/infos', verifyToken, async (req, res) => {
+    try {
         let user = await User.findById(req.user._id)
             .populate('grade')
             .populate({
@@ -140,13 +135,17 @@
         if (!user) {
             return res.status(404).json({ error: 'User not found' });
         }
->>>>>>> 0b3c3485
-
+
+        // Convert Mongoose document to plain object
         user = user.toObject();
+
+        // Convert the Map to a plain object
         if (user.urls && user.urls instanceof Map) {
             user.urls = Object.fromEntries(user.urls);
         }
-        if (user.photo?.data && user.photo?.contentType) {
+
+        // If a photo exists, convert the Buffer to a base64 string with the proper data URL prefix
+        if (user.photo && user.photo.data && user.photo.contentType) {
             user.photo = bufferToDataURL(user.photo.data, user.photo.contentType);
         }
 
@@ -156,15 +155,31 @@
     }
 });
 
-// --- RESET PASSWORD (désécurisé) ---
-router.post('/admin/reset', async (req, res) => {
+/**
+ * @route POST /.../users/admin/reset
+ * @desc Resets a specified user's password to a randomly generated one.
+ *       Only accessible by admin users.
+ * @access Private (admin only; requires a valid JWT token with admin privileges)
+ *
+ * @usage Example request:
+ * POST /.../users/admin/reset
+ * Headers:
+ *   Authorization: Bearer <JWT token>
+ * Content-Type: application/json
+ * {
+ *   "userId": "id_of_user_to_reset"
+ * }
+ *
+ * @returns {JSON} {
+ *   message: "Password reset successfully",
+ *   user: { ...updatedUserData },
+ *   newPassword: "randomlyGeneratedPassword"
+ * }
+ */
+router.post('/admin/reset', verifyToken, isAdmin, async (req, res) => {
     const { userId } = req.body;
-    try {
-<<<<<<< HEAD
-        const user = await User.findById(userId);
-        if (!user) return res.status(404).send('User not found');
-
-=======
+
+    try {
         const user = await User.findById(userId).populate('grade');
 
         if (!user) {
@@ -172,8 +187,9 @@
         }
 
         // Generate a random password
->>>>>>> 0b3c3485
         const randomPassword = Math.random().toString(36).slice(-8);
+
+        // Update the user's password
         user.password = randomPassword;
         await user.save();
 
@@ -183,13 +199,6 @@
     }
 });
 
-<<<<<<< HEAD
-// --- VERIFY (désécurisé) ---
-router.get('/verify', async (req, res) => {
-    try {
-        const user = await User.findOne();
-        res.status(200).json({ admin: user?.admin || false });
-=======
 /**
  * @route GET /.../users/verify
  * @desc Verifies the provided JWT token and returns the user's admin status.
@@ -240,23 +249,26 @@
             return res.status(404).json({ error: "User not found" });
         }
         res.json({ admin: !!user.admin });
->>>>>>> 0b3c3485
     } catch (error) {
         res.status(500).json({ error: error.message || "Failed to verify user status" });
     }
 });
 
-// --- GET ALL USERS (désécurisé) ---
-router.get('/', async (req, res) => {
-    try {
-<<<<<<< HEAD
-        const users = await User.find().select('-password -__v');
-        const usersData = users.map(user => {
-            const obj = user.toObject();
-            if (obj.urls && obj.urls instanceof Map) obj.urls = Object.fromEntries(obj.urls);
-            if (obj.photo?.data && obj.photo?.contentType) {
-                obj.photo = bufferToDataURL(obj.photo.data, obj.photo.contentType);
-=======
+/**
+ * @route GET /.../users/
+ * @desc Retrieves a list of all registered users.
+ *       This endpoint is restricted to admin users only.
+ * @access Private (admin only; requires a valid JWT token with admin privileges)
+ *
+ * @usage Example request:
+ * GET /.../users/
+ * Headers:
+ *   Authorization: Bearer <JWT token>
+ *
+ * @returns {JSON} Array of user objects
+ */
+router.get('/', verifyToken, async (req, res) => {
+    try {
         // Create query based on user role and exclude current user
         const query = {
             _id: { $ne: req.user._id }, // Exclude current user
@@ -287,24 +299,41 @@
             // If a photo exists, convert the Buffer to a base64 string with the proper data URL prefix
             if (user.photo && user.photo.data && user.photo.contentType) {
                 user.photo = bufferToDataURL(user.photo.data, user.photo.contentType);
->>>>>>> 0b3c3485
-            }
-            return obj;
+            }
         });
 
         res.json(usersData);
     } catch (error) {
-        res.status(500).json({ 
+        res.status(500).json({
             error: error.message || "Failed to fetch users",
             details: error.name === "MongooseError" ? "Database error occurred" : undefined
         });
     }
 });
 
-// --- UPDATE USER (désécurisé) ---
-router.put("/infos/:id", async (req, res) => {
+/**
+ * @route PUT /.../users/:id
+ * @desc Updates the specified user's information.
+ *       This endpoint is restricted to admin users or the user themselves.
+ * @access Private (user or admin; requires a valid JWT token)
+ * 
+ * @usage Example request:
+ * PUT /.../users/:id
+ * Headers:
+ *   Authorization: Bearer <JWT token>
+ * 
+ * @returns {JSON} Updated user object
+ */
+router.put("/infos/:id", verifyToken, async (req, res) => {
+    // Check if the user is an admin or the user themselves
+    if (req.user._id.toString() !== req.params.id && !req.user.admin) {
+        return res.status(403).json({ error: "Forbidden" });
+    }
+
+    // Proceed with the update
     try {
         const { username, email, bio, urls, dob, location, photo } = req.body;
+
         const updateData = { username, email, bio, urls, dob, location };
 
         if (photo) {
@@ -319,24 +348,35 @@
             updateData.photo = null;
         }
 
-<<<<<<< HEAD
-        const updatedUser = await User.findByIdAndUpdate(req.params.id, updateData, { new: true });
-        if (!updatedUser) return res.status(404).json({ error: "User not found" });
-
-=======
         const updatedUser = await User.findByIdAndUpdate(req.params.id, updateData, { new: true }).populate('grade');
         if (!updatedUser) {
             return res.status(404).json({ error: "User not found" });
         }
->>>>>>> 0b3c3485
         res.json(updatedUser);
     } catch (error) {
+        console.error("Error updating user:", error);
         res.status(500).json({ error: error.message });
     }
 });
 
-// --- UPDATE PASSWORD (désécurisé) ---
-router.put("/password", async (req, res) => {
+/**
+ * @route PUT /.../users/update-password
+ * @desc Updates the authenticated user's password.
+ * @access Private (requires a valid JWT token)
+ *
+ * @usage Example request:
+ * PUT /.../users/update-password
+ * Headers:
+ *   Authorization: Bearer <JWT token>
+ * Content-Type: application/json
+ * {
+ *   "oldPassword": "oldpassword",
+ *   "newPassword": "newpassword"
+ * }
+ *
+ * @returns {JSON} { message: "Password updated successfully" }
+ */
+router.put("/password", verifyToken, async (req, res) => {
     const { oldPassword, newPassword } = req.body;
 
     if (!oldPassword || !newPassword) {
@@ -344,40 +384,26 @@
     }
 
     try {
-        const user = await User.findOne();
-        if (!user) return res.status(404).json({ error: "User not found" });
-
+        const user = await User.findById(req.user._id);
+        if (!user) {
+            return res.status(404).json({ error: "User not found" });
+        }
+        // Compare old password with the hashed password in DB
         const isMatch = await bcrypt.compare(oldPassword, user.password);
-        if (!isMatch) return res.status(400).json({ error: "Old password is incorrect" });
-
+        if (!isMatch) {
+            return res.status(400).json({ error: "Old password is incorrect" });
+        }
+        // Set new password – pre-save hook will hash it automatically
         user.password = newPassword;
         await user.save();
 
         res.json({ message: "Password updated successfully" });
     } catch (error) {
+        console.error("Error updating password:", error);
         res.status(500).json({ error: error.message });
     }
 });
 
-<<<<<<< HEAD
-// --- USERS COUNT BY GRADE (désécurisé) ---
-router.get('/counts-by-grade', async (req, res) => {
-    try {
-        const grades = await Grade.find();
-        const users = await User.find().populate('grade');
-        const counts = {};
-
-        grades.forEach(grade => counts[grade.name] = 0);
-        users.forEach(user => {
-            if (user.grade) {
-                counts[user.grade.name] = (counts[user.grade.name] || 0) + 1;
-            }
-        });
-
-        res.json(counts);
-    } catch (error) {
-        res.status(500).send(error.message);
-=======
 // Delete user (admin only)
 router.delete('/:id', verifyToken, isAdmin, async (req, res) => {
     try {
@@ -406,20 +432,20 @@
  */
 router.post('/create-with-existing-employee', verifyToken, isAdmin, async (req, res) => {
     try {
-        const { 
-            username, 
-            email, 
+        const {
+            username,
+            email,
             password,
             admin = false,
             location,
             bio,
             grade,
-            employeeId 
+            employeeId
         } = req.body;
 
         // Validate required fields
         if (!username || !email || !password || !employeeId) {
-            return res.status(400).json({ 
+            return res.status(400).json({
                 error: "Missing required fields",
                 details: "Username, email, password, and employee ID are required"
             });
@@ -444,14 +470,14 @@
 
         // Create the user
         try {
-            const selectedGrade = grade ? 
-                await Grade.findById(grade) : 
+            const selectedGrade = grade ?
+                await Grade.findById(grade) :
                 await Grade.findOne({ name: "Apprentice" });
 
             if (grade && !selectedGrade) {
                 throw new Error("Invalid grade selected");
             }
-            
+
             const user = new User({
                 username,
                 email,
@@ -462,7 +488,7 @@
                 employee: employee._id,
                 grade: selectedGrade ? selectedGrade._id : null
             });
-            
+
             await user.save();
 
             // Fetch the complete user data with populated fields
@@ -489,7 +515,7 @@
             throw err;
         }
     } catch (error) {
-        res.status(500).json({ 
+        res.status(500).json({
             error: "Failed to create user",
             details: error.message,
             code: error.code
@@ -504,10 +530,10 @@
  */
 router.post('/create-with-employee', verifyToken, isAdmin, async (req, res) => {
     try {
-        const { 
+        const {
             // User data
-            username, 
-            email, 
+            username,
+            email,
             password,
             admin = false,
             location,
@@ -520,12 +546,12 @@
             office,
             contractType,
             site,
-            hireDate 
+            hireDate
         } = req.body;
 
         // Validate required fields
         if (!username || !email || !password || !employeeId || !department || !position || !office || !site) {
-            return res.status(400).json({ 
+            return res.status(400).json({
                 error: "Missing required fields",
                 details: "All fields are required except hire date"
             });
@@ -561,14 +587,14 @@
 
         // Then create the user
         try {
-            const selectedGrade = grade ? 
-                await Grade.findById(grade) : 
+            const selectedGrade = grade ?
+                await Grade.findById(grade) :
                 await Grade.findOne({ name: "Apprentice" });
 
             if (grade && !selectedGrade) {
                 throw new Error("Invalid grade selected");
             }
-            
+
             const user = new User({
                 username,
                 email,
@@ -579,7 +605,7 @@
                 employee: employee._id,
                 grade: selectedGrade ? selectedGrade._id : null
             });
-            
+
             await user.save();
 
             // Fetch the complete user data with populated fields
@@ -609,7 +635,7 @@
             throw err;
         }
     } catch (error) {
-        res.status(500).json({ 
+        res.status(500).json({
             error: "Failed to create user and employee",
             details: error.message,
             code: error.code
@@ -631,7 +657,7 @@
 
         res.json(unlinkedEmployees);
     } catch (error) {
-        res.status(500).json({ 
+        res.status(500).json({
             error: "Failed to fetch unlinked employees",
             details: error.message
         });
@@ -657,7 +683,7 @@
 
         // Convert to plain object and handle special fields
         const userData = user.toObject();
-        
+
         if (userData.urls && userData.urls instanceof Map) {
             userData.urls = Object.fromEntries(userData.urls);
         }
@@ -676,7 +702,7 @@
 router.put('/:id', verifyToken, isAdmin, async (req, res) => {
     try {
         const { username, email, location, grade, bio, urls, dob, points, photo } = req.body;
-        
+
         const updateData = {
             username,
             email,
@@ -706,13 +732,13 @@
             updateData,
             { new: true }
         )
-        .populate('grade')
-        .populate({
-            path: 'employee',
-            populate: {
-                path: 'site'
-            }
-        });
+            .populate('grade')
+            .populate({
+                path: 'employee',
+                populate: {
+                    path: 'site'
+                }
+            });
 
         if (!updatedUser) {
             return res.status(404).json({ error: "User not found" });
@@ -761,7 +787,6 @@
         res.json(updatedUser);
     } catch (error) {
         res.status(500).json({ error: error.message || "Failed to update employee information" });
->>>>>>> 0b3c3485
     }
 });
 
